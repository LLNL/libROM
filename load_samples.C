/******************************************************************************
 *
 * Copyright (c) 2013-2019, Lawrence Livermore National Security, LLC
 * and other libROM project developers. See the top-level COPYRIGHT
 * file for details.
 *
 * SPDX-License-Identifier: (Apache-2.0 OR MIT)
 *
 *****************************************************************************/

// Description: Simple test of loading precomputed basis or snapshots and
//              computing the static SVD on the loaded samples. Please
//              run in serial. Assumes this file is located in libROM/build.
//              If not, please adjust file address of sample data below.

#include "StaticSVDBasisGenerator.h"
#include "scalapack_wrapper.h"
#include "mpi.h"

#include <stdio.h>

int
main(
     int argc,
     char* argv[])
{
  std::string uploaded_data = "snapshot";
  if (argc > 0) {
    if (strcmp(argv[0],"b") || strcmp(argv[0],"basis")) std::string uploaded_data = "basis"; }

  int dim = 6;

  // Create basis using 1 or 2 already computed bases
  std::unique_ptr<CAROM::SVDBasisGenerator> static_basis_generator;
<<<<<<< HEAD
  static_basis_generator.reset(new CAROM::StaticSVDBasisGenerator(dim,
      2,
      -1,
      "samples_total",
      2));
=======

  static_basis_generator.reset(new CAROM::StaticSVDBasisGenerator(
      CAROM::StaticSVDOptions(dim, 2, false, 2),
      "samples_total"));
>>>>>>> f7848bee

  if (uploaded_data == "snapshot") {
    std::cout << "Loading snapshots" << std::endl;
    static_basis_generator->loadSamples("../tests/load_samples_data/sample1_snapshot","snapshot");
    static_basis_generator->loadSamples("../tests/load_samples_data/sample2_snapshot","snapshot");
  }
  else if (uploaded_data == "basis") {
    std::cout << "Loading bases" << std::endl;
    // Load bases. Last input is number of bases to include (allows for truncation)
    static_basis_generator->loadSamples("../tests/load_samples_data/sample1_basis","basis",1);
    static_basis_generator->loadSamples("../tests/load_samples_data/sample2_basis","basis",1);
  }

  std::cout << "Saving data uploaded as a snapshot" << std::endl;
  static_basis_generator->writeSnapshot();

  // Can compute the SVD by calling getSpatialBasis() or endSamples()
  // endSamples() will save the basis file "samples_total..."
  std::cout << "Computing SVD" << std::endl;
  int rom_dim = static_basis_generator->getSpatialBasis()->numColumns();
  std::cout << "U ROM Dimension: " << rom_dim << std::endl;
  static_basis_generator->endSamples();

  static_basis_generator = nullptr;
}<|MERGE_RESOLUTION|>--- conflicted
+++ resolved
@@ -32,18 +32,10 @@
 
   // Create basis using 1 or 2 already computed bases
   std::unique_ptr<CAROM::SVDBasisGenerator> static_basis_generator;
-<<<<<<< HEAD
-  static_basis_generator.reset(new CAROM::StaticSVDBasisGenerator(dim,
-      2,
-      -1,
-      "samples_total",
-      2));
-=======
 
   static_basis_generator.reset(new CAROM::StaticSVDBasisGenerator(
       CAROM::StaticSVDOptions(dim, 2, false, 2),
       "samples_total"));
->>>>>>> f7848bee
 
   if (uploaded_data == "snapshot") {
     std::cout << "Loading snapshots" << std::endl;
