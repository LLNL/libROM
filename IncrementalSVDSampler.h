--- conflicted
+++ resolved
@@ -42,29 +42,8 @@
        *                            name.
        */
       IncrementalSVDSampler(
-<<<<<<< HEAD
-         int dim,
-         double linearity_tol,
-         double singular_value_tol,
-         bool skip_linearly_dependent,
-         bool fast_update,
-         int max_basis_dimension,
-         double initial_dt,
-         int samples_per_time_interval,
-         double sampling_tol,
-         double max_time_between_samples,
-         const std::string& basis_file_name = "",
-         bool save_state = false,
-         bool restore_state = false,
-         bool updateRightSV = false,
-         double min_sampling_time_step_scale = 0.1,
-         double sampling_time_step_scale = 0.8,
-         double max_sampling_time_step_scale = 5.0,
-         bool debug_algorithm = false);
-=======
          IncrementalSVDOptions options,
          const std::string& basis_file_name = "");
->>>>>>> f7848bee
 
       /**
        * @brief Destructor.
