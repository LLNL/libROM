/******************************************************************************
 *
 * Copyright (c) 2013-2019, Lawrence Livermore National Security, LLC
 * and other libROM project developers. See the top-level COPYRIGHT
 * file for details.
 *
 * SPDX-License-Identifier: (Apache-2.0 OR MIT)
 *
 *****************************************************************************/

// Description: The class that determines the next time at which a sample
//              should be taken for basis generation using an incremental SVD
//              approach.

#ifndef included_IncrementalSVDSampler_h
#define included_IncrementalSVDSampler_h

#include "SVDSampler.h"
#include "IncrementalSVD.h"

namespace CAROM {

/**
 * Class IncrementalSVDSampler knows, given an incremental svd implementation,
 * the time at which the next sample is needed.  It also knows given a time
 * whether it is time for the next sample.  There are two factors determining
 * if it is time for the next sample:
 * 1) the current time compared to the time the next sample must happen
 * 2) the number of time steps since the last sample
 */
class IncrementalSVDSampler : public SVDSampler
{
   public:
      /**
       * @brief Constructor.
       *
<<<<<<< HEAD
       * @pre dim > 0
       * @pre linearity_tol > 0.0
       * @pre initial_dt > 0.0
       * @pre samples_per_time_interval > 0
       * @pre sampling_tol > 0.0
       * @pre max_time_between_samples > 0.0
       * @pre min_sampling_time_step_scale >= 0.0
       * @pre sampling_time_step_scale >= 0.0
       * @pre max_sampling_time_step_scale >= 0.0
       * @pre min_sampling_time_step_scale <= max_sampling_time_step_scale
       *
       * @param[in] dim The dimension of the system on this processor.
       * @param[in] linearity_tol Tolerance to determine whether or not a
       *                          sample is linearly dependent.
       * @param[in] skip_linearly_dependent If true skip linearly dependent
       *                                    samples.
       * @param[in] fast_update If true use the fast update incremental svd
       *                        algorithm.
       * @param[in] initial_dt Initial simulation time step.
       * @param[in] samples_per_time_interval The maximum number of samples in
       *                                      each time interval.
       * @param[in] sampling_tol Sampling control tolerance.  Limits error in
       *                         projection of sample into reduced order space
       *                         followed by a lift back to full order space.
       * @param[in] max_time_between_samples Upper bound on time between
       *                                     samples.
       * @param[in] max_time_intervals The maximum number of time intervals.
=======
       * @param[in] options The struct containing the options for this basis
       *                    generator.
>>>>>>> f7848bee
       * @param[in] basis_file_name The base part of the name of the file
       *                            containing the basis vectors.  Each process
       *                            will append its process ID to this base
       *                            name.
       */
      IncrementalSVDSampler(
<<<<<<< HEAD
         int dim,
         double linearity_tol,
         bool skip_linearly_dependent,
         bool fast_update,
         int max_basis_dimension,
         double initial_dt,
         int samples_per_time_interval,
         double sampling_tol,
         double max_time_between_samples,
         int max_time_intervals = -1,
         const std::string& basis_file_name = "",
         bool save_state = false,
         bool restore_state = false,
         bool updateRightSV = false,
         double min_sampling_time_step_scale = 0.1,
         double sampling_time_step_scale = 0.8,
         double max_sampling_time_step_scale = 5.0,
         bool debug_algorithm = false);
=======
         IncrementalSVDOptions options,
         const std::string& basis_file_name = "");
>>>>>>> f7848bee

      /**
       * @brief Destructor.
       */
      ~IncrementalSVDSampler();

      /**
       * @brief Returns true if it is time for the next sample.
       *
       * @param[in] time Time of interest.
       *
       * @return True if it is time for the next sample to be taken.
       */
      virtual
      bool
      isNextSample(
         double time);

      /**
       * @brief Computes next time a sample is needed.
       *
       * @pre u_in != 0
       * @pre rhs_in != 0
       * @pre time >= 0.0
       *
       * @param[in] u_in The state at the specified time.
       * @param[in] rhs_in The right hand side at the specified time.
       * @param[in] time The simulation time for the state.
       */
      virtual
      double
      computeNextSampleTime(
         double* u_in,
         double* rhs_in,
         double time);

      /**
       * @brief Resets sample time step.
       *
       * @param[in] new_dt New value of sample time step.
       */
      virtual
      void
      resetDt(
         double new_dt);

   private:
      /**
       * @brief Unimplemented default constructor.
       */
      IncrementalSVDSampler();

      /**
       * @brief Unimplemented copy constructor.
       */
      IncrementalSVDSampler(
         const IncrementalSVDSampler& other);

      /**
       * @brief Unimplemented assignment operator.
       */
      IncrementalSVDSampler&
      operator = (
         const IncrementalSVDSampler& rhs);

      /**
       * @brief Sampling control tolerance.
       *
       * Limits error in projection of solution into the reduced order space.
       */
      double d_tol;

      /**
       * @brief Maximum time between samples.
       */
      double d_max_time_between_samples;

      /**
       * @brief Minimum sampling time step scale factor.
       */
      double d_min_sampling_time_step_scale;

      /**
       * @brief Sampling time step scale factor to apply to algorithm.
       */
      double d_sampling_time_step_scale;

      /**
       * @brief Maximum sampling time step scale factor.
       */
      double d_max_sampling_time_step_scale;

      /**
       * @brief Current time step.
       */
      double d_dt;

      /**
       * @brief Next time at which a sample should be taken.
       */
      double d_next_sample_time;

      /**
       * @brief The number of processors being run on.
       */
      int d_num_procs;
};

}

#endif<|MERGE_RESOLUTION|>--- conflicted
+++ resolved
@@ -34,67 +34,16 @@
       /**
        * @brief Constructor.
        *
-<<<<<<< HEAD
-       * @pre dim > 0
-       * @pre linearity_tol > 0.0
-       * @pre initial_dt > 0.0
-       * @pre samples_per_time_interval > 0
-       * @pre sampling_tol > 0.0
-       * @pre max_time_between_samples > 0.0
-       * @pre min_sampling_time_step_scale >= 0.0
-       * @pre sampling_time_step_scale >= 0.0
-       * @pre max_sampling_time_step_scale >= 0.0
-       * @pre min_sampling_time_step_scale <= max_sampling_time_step_scale
-       *
-       * @param[in] dim The dimension of the system on this processor.
-       * @param[in] linearity_tol Tolerance to determine whether or not a
-       *                          sample is linearly dependent.
-       * @param[in] skip_linearly_dependent If true skip linearly dependent
-       *                                    samples.
-       * @param[in] fast_update If true use the fast update incremental svd
-       *                        algorithm.
-       * @param[in] initial_dt Initial simulation time step.
-       * @param[in] samples_per_time_interval The maximum number of samples in
-       *                                      each time interval.
-       * @param[in] sampling_tol Sampling control tolerance.  Limits error in
-       *                         projection of sample into reduced order space
-       *                         followed by a lift back to full order space.
-       * @param[in] max_time_between_samples Upper bound on time between
-       *                                     samples.
-       * @param[in] max_time_intervals The maximum number of time intervals.
-=======
        * @param[in] options The struct containing the options for this basis
        *                    generator.
->>>>>>> f7848bee
        * @param[in] basis_file_name The base part of the name of the file
        *                            containing the basis vectors.  Each process
        *                            will append its process ID to this base
        *                            name.
        */
       IncrementalSVDSampler(
-<<<<<<< HEAD
-         int dim,
-         double linearity_tol,
-         bool skip_linearly_dependent,
-         bool fast_update,
-         int max_basis_dimension,
-         double initial_dt,
-         int samples_per_time_interval,
-         double sampling_tol,
-         double max_time_between_samples,
-         int max_time_intervals = -1,
-         const std::string& basis_file_name = "",
-         bool save_state = false,
-         bool restore_state = false,
-         bool updateRightSV = false,
-         double min_sampling_time_step_scale = 0.1,
-         double sampling_time_step_scale = 0.8,
-         double max_sampling_time_step_scale = 5.0,
-         bool debug_algorithm = false);
-=======
          IncrementalSVDOptions options,
          const std::string& basis_file_name = "");
->>>>>>> f7848bee
 
       /**
        * @brief Destructor.
