/******************************************************************************
 *
 * Copyright (c) 2013-2019, Lawrence Livermore National Security, LLC
 * and other libROM project developers. See the top-level COPYRIGHT
 * file for details.
 *
 * SPDX-License-Identifier: (Apache-2.0 OR MIT)
 *
 *****************************************************************************/

// Description: The class that determines the next time at which a sample
//              should be taken for basis generation using an incremental SVD
//              approach.

#include "SVDSampler.h"
#include "IncrementalSVDSampler.h"
#include "IncrementalSVDStandard.h"
#include "IncrementalSVDFastUpdate.h"

#include "mpi.h"

#include <cmath>

namespace CAROM {

IncrementalSVDSampler::IncrementalSVDSampler(
<<<<<<< HEAD
   int dim,
   double linearity_tol,
   double singular_value_tol,
   bool skip_linearly_dependent,
   bool fast_update,
   int max_basis_dimension,
   double initial_dt,
   int samples_per_time_interval,
   double sampling_tol,
   double max_time_between_samples,
   const std::string& basis_file_name,
   bool save_state,
   bool restore_state,
   bool updateRightSV,
   double min_sampling_time_step_scale,
   double sampling_time_step_scale,
   double max_sampling_time_step_scale,
   bool debug_algorithm) :
   d_tol(sampling_tol),
   d_max_time_between_samples(max_time_between_samples),
   d_min_sampling_time_step_scale(min_sampling_time_step_scale),
   d_sampling_time_step_scale(sampling_time_step_scale),
   d_max_sampling_time_step_scale(max_sampling_time_step_scale),
   d_dt(initial_dt),
=======
   IncrementalSVDOptions options,
   const std::string& basis_file_name) :
   d_tol(options.sampling_tol),
   d_max_time_between_samples(options.max_time_between_samples),
   d_min_sampling_time_step_scale(options.min_sampling_time_step_scale),
   d_sampling_time_step_scale(options.sampling_time_step_scale),
   d_max_sampling_time_step_scale(options.max_sampling_time_step_scale),
   d_dt(options.initial_dt),
>>>>>>> f7848bee
   d_next_sample_time(0.0)
{
   CAROM_ASSERT(options.initial_dt > 0.0);
   CAROM_ASSERT(options.sampling_tol > 0.0);
   CAROM_ASSERT(options.max_time_between_samples > 0.0);
   CAROM_ASSERT(options.min_sampling_time_step_scale >= 0.0);
   CAROM_ASSERT(options.sampling_time_step_scale >= 0.0);
   CAROM_ASSERT(options.max_sampling_time_step_scale >= 0.0);
   CAROM_ASSERT(options.min_sampling_time_step_scale <= options.max_sampling_time_step_scale);

   d_updateRightSV = options.updateRightSV;

   if (options.fast_update) {
      d_svd.reset(
<<<<<<< HEAD
         new IncrementalSVDFastUpdate(dim,
            linearity_tol,
            singular_value_tol,
            skip_linearly_dependent,
            max_basis_dimension,
            samples_per_time_interval,
            basis_file_name,
            save_state,
            restore_state,
            updateRightSV,
            debug_algorithm));
=======
         new IncrementalSVDFastUpdate(
            options,
            basis_file_name));
>>>>>>> f7848bee
   }
   else {
      d_svd.reset(
         new IncrementalSVDStandard(
            options,
            basis_file_name));
   }

   // Get the number of processors.
   int mpi_init;
   MPI_Initialized(&mpi_init);
   if (mpi_init) {
     MPI_Comm_size(MPI_COMM_WORLD, &d_num_procs);
   }
   else {
      d_num_procs = 1;
   }
}

IncrementalSVDSampler::~IncrementalSVDSampler()
{
}

bool
IncrementalSVDSampler::isNextSample(
   double time)
{
   if(d_updateRightSV)
     return true;
   else
     return time >= d_next_sample_time;
}

double
IncrementalSVDSampler::computeNextSampleTime(
   double* u_in,
   double* rhs_in,
   double time)
{
   CAROM_ASSERT(u_in != 0);
   CAROM_ASSERT(rhs_in != 0);
   CAROM_ASSERT(time >= 0.0);

   // Check that u_in is not non-zero.
   int dim = d_svd->getDim();
   Vector u_vec(u_in, dim, true);
   if (u_vec.norm() == 0.0) {
      return d_next_sample_time;
   }

   // Get the current basis vectors.
   const Matrix* basis = getSpatialBasis();

   // Compute l = basis' * u
   Vector* l = basis->transposeMult(u_vec);

   // basisl = basis * l
   Vector* basisl = basis->mult(l);

   // Compute u - basisl.
   Vector* eta = u_vec.minus(basisl);

   delete l;
   delete basisl;

   // Compute l = basis' * rhs
   Vector rhs_vec(rhs_in, dim, true);
   l = basis->transposeMult(rhs_vec);

   // basisl = basis * l
   basisl = basis->mult(l);

   // Compute rhs - basisl.
   Vector* eta_dot = rhs_vec.minus(basisl);

   delete l;
   delete basisl;

   // Compute the l-inf norm of eta + d_dt*eta_dot.
   double global_norm;
   double local_norm = 0.0;
   for (int i = 0; i < dim; ++i) {
      double val = fabs(eta->item(i) + d_dt*eta_dot->item(i));
      if (val > local_norm) {
         local_norm = val;
      }
   }
   delete eta;
   delete eta_dot;
   if (d_num_procs == 1) {
      global_norm = local_norm;
   }
   else {
     MPI_Allreduce(&local_norm,
        &global_norm,
        1,
        MPI_DOUBLE,
        MPI_MAX,
        MPI_COMM_WORLD);
   }

   // Compute dt from this norm.
   double tmp = d_sampling_time_step_scale*sqrt(d_tol/global_norm);
   if (tmp < d_min_sampling_time_step_scale) {
      d_dt *= d_min_sampling_time_step_scale;
   }
   else if (tmp > d_max_sampling_time_step_scale) {
      d_dt *= d_max_sampling_time_step_scale;
   }
   else {
      d_dt *= tmp;
   }
   if (d_dt < 0) {
      d_dt = 0.0;
   }
   else if (d_dt > d_max_time_between_samples) {
      d_dt = d_max_time_between_samples;
   }

   // Return next sample time.
   d_next_sample_time = time + d_dt;
   return d_next_sample_time;
}

void
IncrementalSVDSampler::resetDt(
   double new_dt)
{
   d_dt = new_dt;
}

}<|MERGE_RESOLUTION|>--- conflicted
+++ resolved
@@ -24,32 +24,6 @@
 namespace CAROM {
 
 IncrementalSVDSampler::IncrementalSVDSampler(
-<<<<<<< HEAD
-   int dim,
-   double linearity_tol,
-   double singular_value_tol,
-   bool skip_linearly_dependent,
-   bool fast_update,
-   int max_basis_dimension,
-   double initial_dt,
-   int samples_per_time_interval,
-   double sampling_tol,
-   double max_time_between_samples,
-   const std::string& basis_file_name,
-   bool save_state,
-   bool restore_state,
-   bool updateRightSV,
-   double min_sampling_time_step_scale,
-   double sampling_time_step_scale,
-   double max_sampling_time_step_scale,
-   bool debug_algorithm) :
-   d_tol(sampling_tol),
-   d_max_time_between_samples(max_time_between_samples),
-   d_min_sampling_time_step_scale(min_sampling_time_step_scale),
-   d_sampling_time_step_scale(sampling_time_step_scale),
-   d_max_sampling_time_step_scale(max_sampling_time_step_scale),
-   d_dt(initial_dt),
-=======
    IncrementalSVDOptions options,
    const std::string& basis_file_name) :
    d_tol(options.sampling_tol),
@@ -58,7 +32,6 @@
    d_sampling_time_step_scale(options.sampling_time_step_scale),
    d_max_sampling_time_step_scale(options.max_sampling_time_step_scale),
    d_dt(options.initial_dt),
->>>>>>> f7848bee
    d_next_sample_time(0.0)
 {
    CAROM_ASSERT(options.initial_dt > 0.0);
@@ -73,23 +46,9 @@
 
    if (options.fast_update) {
       d_svd.reset(
-<<<<<<< HEAD
-         new IncrementalSVDFastUpdate(dim,
-            linearity_tol,
-            singular_value_tol,
-            skip_linearly_dependent,
-            max_basis_dimension,
-            samples_per_time_interval,
-            basis_file_name,
-            save_state,
-            restore_state,
-            updateRightSV,
-            debug_algorithm));
-=======
          new IncrementalSVDFastUpdate(
             options,
             basis_file_name));
->>>>>>> f7848bee
    }
    else {
       d_svd.reset(
