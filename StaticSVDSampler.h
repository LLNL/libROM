/******************************************************************************
 *
 * Copyright (c) 2013-2019, Lawrence Livermore National Security, LLC
 * and other libROM project developers. See the top-level COPYRIGHT
 * file for details.
 *
 * SPDX-License-Identifier: (Apache-2.0 OR MIT)
 *
 *****************************************************************************/

// Description: The class that determines the next time at which a sample
//              should be taken for basis generation using the static SVD
//              approach.

#ifndef included_StaticSVDSampler_h
#define included_StaticSVDSampler_h

#include "SVDSampler.h"
#include "StaticSVD.h"

namespace CAROM {

/**
 * Class StaticSVDSampler knows, given a static svd implementation, the
 * time at which the next sample is needed.  It also knows given a time whether
 * it is time for the next sample.  All state vectors are sampled in the
 * static SVD implementation so it is always time for a new sample.
 */
class StaticSVDSampler : public SVDSampler
{
   public:
      /**
       * @brief Constructor.
       *
<<<<<<< HEAD
       * @pre dim > 0
       * @pre samples_per_time_interval > 0
       *
       * @param[in] dim The dimension of the system on this processor.
       * @param[in] samples_per_time_interval The maximum number of samples
       *                                      in each time interval.
       * @param[in] max_time_intervals The maximum number of time intervals.
       * @param[in] max_basis_dimension (typemax(int)) The maximum number of
       *                                vectors returned in the basis.
       * @param[in] sigma_tolerance This tolerance is based on the ratio of
       *                            singular values to the largest singular
       *                            value. If sigma[i] / sigma[0] < sigma_tolerance,
       *                            the associated vector is dropped from the
       *                            basis.
       * @param[in] debug_algorithm If true results of static svd algorithm
       *                            will be printed to facilitate debugging.
       * @param[in] updateRightSV If true write right singular vectors
       */
      StaticSVDSampler(
         int dim,
         int samples_per_time_interval,
         int max_time_intervals = -1,
         int max_basis_dimension = std::numeric_limits<int>::max(),
         double sigma_tolerance = 0,
         bool debug_algorithm = false,
         bool updateRightSV = false);
=======
       * @param[in] options The struct containing the options for this basis
       *                    generator.
       */
      StaticSVDSampler(
         StaticSVDOptions options);
>>>>>>> f7848bee

      /**
       * @brief Destructor.
       */
      ~StaticSVDSampler();

      /**
       * @brief Returns true if it is time for the next sample.
       *
       * As the static algorithm samples everything this always returns true.
       *
       * @param[in] time Time of interest--unused.
       *
       * @return true
       */
      virtual
      bool
      isNextSample(
         double time);

      /**
       * @brief Computes next time a state sample is needed.
       *
       * @param[in] u_in The state at the specified time--unused.
       * @param[in] rhs_in The right hand side at the specified time--unused.
       * @param[in] time The simulation time for the state.
       *
       * @return The current simulation time as the static algorithm samples at
       * each time step.
       */
      virtual
      double
      computeNextSampleTime(
         double* u_in,
         double* rhs_in,
         double time);

      /**
       * @brief Resets sample time step.
       *
       * @param[in] new_dt New value of sample time step.
       */
      virtual
      void
      resetDt(
         double new_dt);

   private:
      /**
       * @brief Unimplemented default constructor.
       */
      StaticSVDSampler();

      /**
       * @brief Unimplemented copy constructor.
       */
      StaticSVDSampler(
         const StaticSVDSampler& other);

      /**
       * @brief Unimplemented assignment operator.
       */
      StaticSVDSampler&
      operator = (
         const StaticSVDSampler& rhs);
};

}

#endif<|MERGE_RESOLUTION|>--- conflicted
+++ resolved
@@ -32,40 +32,11 @@
       /**
        * @brief Constructor.
        *
-<<<<<<< HEAD
-       * @pre dim > 0
-       * @pre samples_per_time_interval > 0
-       *
-       * @param[in] dim The dimension of the system on this processor.
-       * @param[in] samples_per_time_interval The maximum number of samples
-       *                                      in each time interval.
-       * @param[in] max_time_intervals The maximum number of time intervals.
-       * @param[in] max_basis_dimension (typemax(int)) The maximum number of
-       *                                vectors returned in the basis.
-       * @param[in] sigma_tolerance This tolerance is based on the ratio of
-       *                            singular values to the largest singular
-       *                            value. If sigma[i] / sigma[0] < sigma_tolerance,
-       *                            the associated vector is dropped from the
-       *                            basis.
-       * @param[in] debug_algorithm If true results of static svd algorithm
-       *                            will be printed to facilitate debugging.
-       * @param[in] updateRightSV If true write right singular vectors
-       */
-      StaticSVDSampler(
-         int dim,
-         int samples_per_time_interval,
-         int max_time_intervals = -1,
-         int max_basis_dimension = std::numeric_limits<int>::max(),
-         double sigma_tolerance = 0,
-         bool debug_algorithm = false,
-         bool updateRightSV = false);
-=======
        * @param[in] options The struct containing the options for this basis
        *                    generator.
        */
       StaticSVDSampler(
          StaticSVDOptions options);
->>>>>>> f7848bee
 
       /**
        * @brief Destructor.
