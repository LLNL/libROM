--- conflicted
+++ resolved
@@ -52,14 +52,10 @@
       StaticSVDSampler(
          int dim,
          int samples_per_time_interval,
-<<<<<<< HEAD
+         int max_basis_dimension = std::numeric_limits<int>::max(),
+         double sigma_tolerance = 0,
          bool debug_algorithm = false,
          bool updateRightSV = false);
-=======
-         int max_basis_dimension = std::numeric_limits<int>::max(),
-         double sigma_tolerance = 0,
-         bool debug_algorithm = false);
->>>>>>> b86779b8
 
       /**
        * @brief Destructor.
