runs:
  using: "composite"
  steps:
    - name: Run unit tests
      run: |
          cd ${GITHUB_WORKSPACE}/build
          ./tests/test_Vector
          ./tests/test_Matrix
          mpirun -n 3 --oversubscribe ./tests/test_Matrix
          ./tests/test_DEIM
          ./tests/test_GNAT
          ./tests/test_QDEIM
          ./tests/test_S_OPT
          mpirun -n 4 --oversubscribe tests/test_S_OPT
          ./tests/test_IncrementalSVD
          ./tests/test_DMD
          mpirun -n 3 --oversubscribe tests/test_DMD
          ./tests/test_GreedyCustomSampler
          mpirun -n 3 --oversubscribe tests/test_GreedyCustomSampler
          ./tests/test_RandomizedSVD
          mpirun -n 3 --oversubscribe tests/test_RandomizedSVD
          ./tests/test_StaticSVD
          mpirun -n 3 --oversubscribe tests/test_StaticSVD
          ./tests/test_IncrementalSVDBrand
          mpirun -n 3 --oversubscribe tests/test_IncrementalSVDBrand
<<<<<<< HEAD
          ./tests/test_HDFDatabase
          mpirun -n 3 --oversubscribe tests/test_HDFDatabase
          
=======
          ./tests/test_NNLS
          mpirun -n 3 --oversubscribe tests/test_NNLS
>>>>>>> 93ca2785
      shell: bash
    - name: Basis dataset update test
      run: |
          cd ${GITHUB_WORKSPACE}/build/tests
          cp ${GITHUB_WORKSPACE}/unit_tests/baselines/basis_conversion/* ./
          cp ${GITHUB_WORKSPACE}/scripts/data/update_basis_format.py ./
          python3 update_basis_format.py test_basis.000000
          python3 update_basis_format.py test_basis_snapshot.000000
          ./test_basis_conversion
      shell: bash

    - name: Run regression tests
      if: ${{ github.event.label.name == 'LGTM' || contains(github.event.pull_request.labels.*.name, 'LGTM') }}
      run: |
          cd ${GITHUB_WORKSPACE}
          ./regression_tests/run_regression_tests.sh

      shell: bash<|MERGE_RESOLUTION|>--- conflicted
+++ resolved
@@ -23,14 +23,10 @@
           mpirun -n 3 --oversubscribe tests/test_StaticSVD
           ./tests/test_IncrementalSVDBrand
           mpirun -n 3 --oversubscribe tests/test_IncrementalSVDBrand
-<<<<<<< HEAD
           ./tests/test_HDFDatabase
           mpirun -n 3 --oversubscribe tests/test_HDFDatabase
-          
-=======
           ./tests/test_NNLS
           mpirun -n 3 --oversubscribe tests/test_NNLS
->>>>>>> 93ca2785
       shell: bash
     - name: Basis dataset update test
       run: |
