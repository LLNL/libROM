--- conflicted
+++ resolved
@@ -20,14 +20,11 @@
           mpirun -n 3 --oversubscribe tests/test_GreedyCustomSampler
           ./tests/test_RandomizedSVD
           mpirun -n 3 --oversubscribe tests/test_RandomizedSVD
-<<<<<<< HEAD
+          ./tests/test_StaticSVD
+          mpirun -n 3 --oversubscribe tests/test_StaticSVD
           ./tests/test_IncrementalSVDBrand
           mpirun -n 3 --oversubscribe tests/test_IncrementalSVDBrand
-
-=======
-          ./tests/test_StaticSVD
-          mpirun -n 3 --oversubscribe tests/test_StaticSVD
->>>>>>> 8505c236
+          
       shell: bash
 
     - name: Run regression tests
