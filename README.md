# Introduction

libROM is a free, lightweight, scalable C++ library for data-driven physical
simulation methods from the intrusive projection-based reduced order models to
non-intrusive black-box approaches.

<<<<<<< HEAD
=======

# History of libROM

The original libROM release was written by William Arrighi (retired) mainly to
implement a C++ scalable and incremental singular value decomposition based on
the journal paper, i.e.,

> Geoffrey M. Oxberry, Tanya Kostova-Vassilevska, William Arrighi, and Kyle Chand, [_Limited-memory adaptive snapshot selection for proper orthogonal decomposition_](https://onlinelibrary.wiley.com/doi/full/10.1002/nme.5283), International Journal of Numerical Methods in Engineering, **109**:198--217.

In addition to the incremental singular value decomposition, many other features
are added:

>>>>>>> f59d1c61
## Features

- Dynamic data collection
- Data compression
- Greedy algorithm
- Hyper-reduction

## Features to be added

- Dynamic mode decomposition (DMD)
- Sparse identification of nonlinear dynamics (SINDy) 

# Authors
Robert W. Anderson (LLNL),
William Arrighi (LLNL),
Siu Wun Cheung (LLNL),
Youngsoo Choi (LLNL),
Dylan Copeland (LLNL),
Kevin Huynh (LLNL),
Jessica Lauzon (Stanford),
Sean McBane (UT Austin),
Geoffrey Oxberry (LLNL).

# License

libROM is distributed under the terms of both the MIT license and the
Apache License (Version 2.0). Users may choose either license at their
option.

All new contributions must be made under both the MIT and Apache-2.0 licenses.

See
[LICENSE-MIT](https://github.com/LLNL/libROM/blob/master/LICENSE-MIT),
[LICENSE-APACHE](https://github.com/LLNL/libROM/blob/master/LICENSE-APACHE),
[COPYRIGHT](https://github.com/LLNL/libROM/blob/master/COPYRIGHT), and
[NOTICE](https://github.com/LLNL/libROM/blob/master/NOTICE) for
details.

Up to commit 299876e0a0304f25db56f1f9e2eb2c61ef199048, libROM was
previously released under the terms of the BSD-3 license.

SPDX_License-Identifier: (Apache-2.0 OR MIT)

LLNL-CODE-686965 (up to commit 299876e0a0304f25db56f1f9e2eb2c61ef199048)
LLNL-CODE-766763

# Installation

To compile libROM with default build settings (Mac and LLNL LC Machines):
```sh
 ./scripts/compile.sh
```

Compilation options:

- -a: Compile a special build for the LLNL codebase: Ardra
- -d: Compile in debug mode.
- -m: Compile with MFEM (required to run the libROM examples)
- -t: Use your own cmake/toolchain
- -u: Update all of libROM's dependencies.

# Installing via Spack

There is a Spack package for libROM; however, the version it installs
is the latest public release. See the [spack
documentation](http://spack.readthedocs.io/en/latest/index.html) for
details on how to use Spack.<|MERGE_RESOLUTION|>--- conflicted
+++ resolved
@@ -4,21 +4,6 @@
 simulation methods from the intrusive projection-based reduced order models to
 non-intrusive black-box approaches.
 
-<<<<<<< HEAD
-=======
-
-# History of libROM
-
-The original libROM release was written by William Arrighi (retired) mainly to
-implement a C++ scalable and incremental singular value decomposition based on
-the journal paper, i.e.,
-
-> Geoffrey M. Oxberry, Tanya Kostova-Vassilevska, William Arrighi, and Kyle Chand, [_Limited-memory adaptive snapshot selection for proper orthogonal decomposition_](https://onlinelibrary.wiley.com/doi/full/10.1002/nme.5283), International Journal of Numerical Methods in Engineering, **109**:198--217.
-
-In addition to the incremental singular value decomposition, many other features
-are added:
-
->>>>>>> f59d1c61
 ## Features
 
 - Dynamic data collection
