--- conflicted
+++ resolved
@@ -37,22 +37,8 @@
        *                            name.
        */
       IncrementalSVDFastUpdate(
-<<<<<<< HEAD
-         int dim,
-         double linearity_tol,
-         double singular_value_tol,
-         bool skip_linearly_dependent,
-         int max_basis_dimension,
-         int samples_per_time_interval,
-         const std::string& basis_file_name,
-         bool save_state = false,
-         bool restore_state = false,
-         bool updateRightSV = false,
-         bool debug_algorithm = false);
-=======
          IncrementalSVDOptions options,
          const std::string& basis_file_name);
->>>>>>> f7848bee
 
       /**
        * @brief Destructor.
@@ -144,7 +130,7 @@
       Matrix* d_Up;
 
       /**
-       * @brief 
+       * @brief
        *
        * singular_value_tol is a tolerance value used to remove small singular values
        */
