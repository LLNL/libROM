/******************************************************************************
 *
 * Copyright (c) 2013-2019, Lawrence Livermore National Security, LLC
 * and other libROM project developers. See the top-level COPYRIGHT
 * file for details.
 *
 * SPDX-License-Identifier: (Apache-2.0 OR MIT)
 *
 *****************************************************************************/

// Description: The concrete implementation of the incremental SVD algorithm
//              using Matthew Brand's "fast update" method.

#ifndef included_IncrementalSVDFastUpdate_h
#define included_IncrementalSVDFastUpdate_h

#include "IncrementalSVD.h"

namespace CAROM {

/**
 * IncrementalSVDFastUpdate implements Brand's fast update incremental SVD
 * algorithm by implementing the pure virtual methods of the IncrementalSVD
 * base class.
 */
class IncrementalSVDFastUpdate : public IncrementalSVD
{
   public:
      /**
       * @brief Constructor.
       *
<<<<<<< HEAD
       * @pre dim > 0
       * @pre linearity_tol > 0.0
       * @pre samples_per_time_interval > 0
       *
       * @param[in] dim The dimension of the system on this processor.
       * @param[in] linearity_tol Tolerance to determine whether or not a
       *                          sample is linearly dependent.
       * @param[in] skip_linearly_dependent If true skip linearly dependent
       *                                    samples.
       * @param[in] samples_per_time_interval The number of samples to be
       *                                      collected for each time interval.
       * @param[in] max_time_intervals The maximum number of time intervals.
=======
       * @param[in] options The struct containing the options for this basis
       *                    generator.
>>>>>>> f7848bee
       * @param[in] basis_file_name The base part of the name of the file
       *                            containing the basis vectors.  Each process
       *                            will append its process ID to this base
       *                            name.
       */
      IncrementalSVDFastUpdate(
<<<<<<< HEAD
         int dim,
         double linearity_tol,
         bool skip_linearly_dependent,
         int max_basis_dimension,
         int samples_per_time_interval,
         int max_time_intervals = -1,
         const std::string& basis_file_name = "",
         bool save_state = false,
         bool restore_state = false,
         bool updateRightSV = false,
         bool debug_algorithm = false);
=======
         IncrementalSVDOptions options,
         const std::string& basis_file_name);
>>>>>>> f7848bee

      /**
       * @brief Destructor.
       */
      ~IncrementalSVDFastUpdate();

   private:
      /**
       * @brief Unimplemented default constructor.
       */
      IncrementalSVDFastUpdate();

      /**
       * @brief Unimplemented copy constructor.
       */
      IncrementalSVDFastUpdate(
         const IncrementalSVDFastUpdate& other);

      /**
       * @brief Unimplemented assignment operator.
       */
      IncrementalSVDFastUpdate&
      operator = (
         const IncrementalSVDFastUpdate& rhs);

      /**
       * @brief Constructs the first svd.
       *
       * @pre u != 0
       * @pre time >= 0.0
       *
       * @param[in] u The first state.
       * @param[in] time The simulation time for the first state.
       */
      virtual
      void
      buildInitialSVD(
         double* u,
         double time);

      /**
       * @brief Computes the current basis vectors.
       */
      virtual
      void
      computeBasis();

      /**
       * @brief Add a linearly dependent sample to the svd.
       *
       * @pre A != 0
       * @pre sigma != 0
       *
       * @param[in] A The left singular vectors.
       * @param[in] W The right singular vectors.
       * @param[in] sigma The singular values.
       */
      void
      addLinearlyDependentSample(
         const Matrix* A,
         const Matrix* W,
         const Matrix* sigma);

      /**
       * @brief Add a new, unique sample to the svd.
       *
       * @pre j != 0
       * @pre A != 0
       * @pre W != 0
       * @pre sigma != 0
       *
       * @param[in] j The new column of d_U.
       * @param[in] A The left singular vectors.
       * @param[in] W The right singular vectors.
       * @param[in] sigma The singular values.
       */
      void
      addNewSample(
         const Vector* j,
         const Matrix* A,
         const Matrix* W,
         Matrix* sigma);

      /**
       * @brief The matrix U'.
       *
       * U' is not distributed and the entire matrix exists on each processor.
       */
      Matrix* d_Up;
};

}

#endif<|MERGE_RESOLUTION|>--- conflicted
+++ resolved
@@ -29,45 +29,16 @@
       /**
        * @brief Constructor.
        *
-<<<<<<< HEAD
-       * @pre dim > 0
-       * @pre linearity_tol > 0.0
-       * @pre samples_per_time_interval > 0
-       *
-       * @param[in] dim The dimension of the system on this processor.
-       * @param[in] linearity_tol Tolerance to determine whether or not a
-       *                          sample is linearly dependent.
-       * @param[in] skip_linearly_dependent If true skip linearly dependent
-       *                                    samples.
-       * @param[in] samples_per_time_interval The number of samples to be
-       *                                      collected for each time interval.
-       * @param[in] max_time_intervals The maximum number of time intervals.
-=======
        * @param[in] options The struct containing the options for this basis
        *                    generator.
->>>>>>> f7848bee
        * @param[in] basis_file_name The base part of the name of the file
        *                            containing the basis vectors.  Each process
        *                            will append its process ID to this base
        *                            name.
        */
       IncrementalSVDFastUpdate(
-<<<<<<< HEAD
-         int dim,
-         double linearity_tol,
-         bool skip_linearly_dependent,
-         int max_basis_dimension,
-         int samples_per_time_interval,
-         int max_time_intervals = -1,
-         const std::string& basis_file_name = "",
-         bool save_state = false,
-         bool restore_state = false,
-         bool updateRightSV = false,
-         bool debug_algorithm = false);
-=======
          IncrementalSVDOptions options,
          const std::string& basis_file_name);
->>>>>>> f7848bee
 
       /**
        * @brief Destructor.
