language: cpp
os:
    - linux
    - osx
dist: bionic
osx_image: xcode12

cache:
  apt: true
  directories:
    - $HOME/.cache

addons:
  apt:
    sources:
      - ubuntu-toolchain-r-test
    packages:
      - libmpich-dev
      - libblas-dev
      - liblapack-dev
      - libscalapack-mpi-dev
      - libhdf5-serial-dev
  homebrew:
    packages:
      - open-mpi
      - openblas
      - lapack
      - scalapack
      - hdf5
      - cmake
    update: true

install:

  # Set the appropriate compiler for Linux
  - if [ "$TRAVIS_OS_NAME" = "linux" ]; then export CC=mpicc; fi
  - if [ "$TRAVIS_OS_NAME" = "linux" ]; then export CXX=mpicxx; fi

  # Create dependencies directory
  - DEPS_DIR="${TRAVIS_BUILD_DIR}/deps"
  - mkdir ${DEPS_DIR} && cd ${DEPS_DIR}

  # Install Googletest
  - git clone https://github.com/google/googletest
  - cd googletest && mkdir build && cd build
  - cmake .. && make && sudo make install
  - PATH=${DEPS_DIR}/googletest:${DEPS_DIR}/googletest/build:$PATH

  # Build libROM with GoogleTest
  - cd ${TRAVIS_BUILD_DIR}/build
  - cmake -DCMAKE_BUILD_TYPE=Debug ..
  - make 
  - cmake -DCMAKE_BUILD_TYPE=Optimized ..
  - make

script:
  - ./test_SVD
  - ./test_Vector
  - ./test_Matrix
<<<<<<< HEAD
  - ./test_QDEIM
=======
  - ./test_DEIM
  - ./test_GNAT
>>>>>>> aedd3a8f
  - ./test_IncrementalSVD<|MERGE_RESOLUTION|>--- conflicted
+++ resolved
@@ -57,10 +57,7 @@
   - ./test_SVD
   - ./test_Vector
   - ./test_Matrix
-<<<<<<< HEAD
-  - ./test_QDEIM
-=======
   - ./test_DEIM
   - ./test_GNAT
->>>>>>> aedd3a8f
+  - ./test_QDEIM
   - ./test_IncrementalSVD