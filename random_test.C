--- conflicted
+++ resolved
@@ -122,27 +122,6 @@
 
    // Construct the incremental basis generator to use the fast update
    // incremental algorithm and the incremental sampler.
-<<<<<<< HEAD
-   CAROM::IncrementalSVDBasisGenerator inc_basis_generator(dim,
-      1.0e-6,
-      0.0,
-      false,
-      true,
-      dim,
-      1.0e-6,
-      num_samples,
-      1.0e-2,
-      0.001,
-      "",
-      false,
-      false,
-      false,
-      CAROM::Database::HDF5,
-      0.1,
-      0.8,
-      5.0,
-      true);
-=======
 
    CAROM::IncrementalSVDOptions incremental_svd_options(dim, 1.0e-6,
      dim, 1.0e-6, num_samples, 1.0e-2, 0.001);
@@ -153,7 +132,6 @@
       CAROM::IncrementalSVDOptions(dim, num_samples, 1.0e-6, dim, 1.0e-6, 1.0e-2,
       0.001)
     );
->>>>>>> f7848bee
 
    // Construct the static basis generator for the static algorithm and the
    // static sampler.
