/******************************************************************************
 *
 * Copyright (c) 2013-2019, Lawrence Livermore National Security, LLC
 * and other libROM project developers. See the top-level COPYRIGHT
 * file for details.
 *
 * SPDX-License-Identifier: (Apache-2.0 OR MIT)
 *
 *****************************************************************************/

// Description: The abstract incremental SVD algorithm defines algorithm
//              interface.

#include "IncrementalSVD.h"
#include "HDFDatabase.h"

#include "mpi.h"

#include <cmath>
#include <iomanip>
#include <limits>
#include <stdio.h>
#include <sstream>

/* Use Autotools-detected Fortran name-mangling scheme */
#define dgesdd FC_FUNC(dgesdd, DGESDD)

extern "C" {
void dgesdd(char*, int*, int*, double*, int*,
             double*, double*, int*, double*, int*,
             double*, int*, int*, int*);
}

namespace CAROM {

const int IncrementalSVD::COMMUNICATE_U = 666;

IncrementalSVD::IncrementalSVD(
   int dim,
   double linearity_tol,
   bool skip_linearly_dependent,
   int max_basis_dimension,
   int samples_per_time_interval,
   const std::string& basis_file_name,
   bool save_state,
   bool restore_state,
   bool updateRightSV,
   bool debug_algorithm) :
   SVD(dim, samples_per_time_interval, debug_algorithm),
   d_linearity_tol(linearity_tol),
   d_skip_linearly_dependent(skip_linearly_dependent),
   d_max_basis_dimension(max_basis_dimension),
   d_total_dim(0),
   d_save_state(save_state),
   d_updateRightSV(updateRightSV),
   d_state_database(0)
{
   CAROM_ASSERT(linearity_tol > 0.0);

   // Get the number of processors, the dimensions for each process, and the
   // total dimension.
   int mpi_init;
   MPI_Initialized(&mpi_init);
   if (mpi_init) {
      MPI_Comm_size(MPI_COMM_WORLD, &d_size);
      MPI_Comm_rank(MPI_COMM_WORLD, &d_rank);
   }
   else {
      d_size = 1;
      d_rank = 0;
   }
   d_proc_dims.reserve(d_size);
   if (mpi_init) {
      MPI_Allgather(&d_dim,
         1,
         MPI_INT,
         &d_proc_dims[0],
         1,
         MPI_INT,
         MPI_COMM_WORLD);
   }
   else {
      d_proc_dims[0] = d_dim;
   }
   for (int i = 0; i < d_size; ++i) {
      d_total_dim += d_proc_dims[i];
   }

   // If the state of the SVD is to be restored then open the database and
   // restore the necessary data from the database now.
   if (save_state || restore_state) {
      std::ostringstream tmp;
      tmp << basis_file_name << ".state." <<
             std::setw(6) << std::setfill('0') << d_rank;
      d_state_file_name = tmp.str();
   }
   if (restore_state) {
      // Open state database file.
      d_state_database = new HDFDatabase();
      bool is_good = d_state_database->open(d_state_file_name);
      if (is_good) {
         // Read time interval start time.
         double time;
         d_state_database->getDouble("time", time);
         d_time_interval_start_times.resize(1);
         d_time_interval_start_times[0] = time;

         // Read d_U.
         int num_rows;
         d_state_database->getInteger("U_num_rows", num_rows);
         int num_cols;
         d_state_database->getInteger("U_num_cols", num_cols);
         d_U = new Matrix(num_rows, num_cols, true);
         d_state_database->getDoubleArray("U",
                                          &d_U->item(0, 0),
                                          num_rows*num_cols);

         if (d_updateRightSV) {
           // Read d_W.
           d_state_database->getInteger("W_num_rows", num_rows);
           d_state_database->getInteger("W_num_cols", num_cols);
           d_W = new Matrix(num_rows, num_cols, true);
           d_state_database->getDoubleArray("W",
                                            &d_W->item(0, 0),
                                            num_rows*num_cols);
         }

         // Read d_S.
         d_state_database->getInteger("S_num_rows", num_rows);
         d_state_database->getInteger("S_num_cols", num_cols);
         d_S = new Matrix(num_rows, num_cols, false);
         d_state_database->getDoubleArray("S",
                                          &d_S->item(0, 0),
                                          num_rows*num_cols);

         // Set d_num_samples.
         d_num_samples = num_cols;
      }
      else {
         delete d_state_database;
         d_state_database = 0;
      }
   }
}

IncrementalSVD::~IncrementalSVD()
{
   // If the state of the SVD is to be saved, then save d_S and d_U now.  The
   // derived class has already created the database.
   //
   // If there are multiple time intervals then saving and restoring the state
   // does not make sense as there is not one, all encompassing, basis.
   if (d_save_state && d_time_interval_start_times.size() == 1) {
      // Save the time interval start time.
      d_state_database->putDouble("time", d_time_interval_start_times[0]);

      // Save d_U.
      int num_rows = d_U->numRows();
      d_state_database->putInteger("U_num_rows", num_rows);
      int num_cols = d_U->numColumns();
      d_state_database->putInteger("U_num_cols", num_cols);
      d_state_database->putDoubleArray("U", &d_U->item(0, 0), num_rows*num_cols);

      // Save d_S.
      num_rows = d_S->numRows();
      d_state_database->putInteger("S_num_rows", num_rows);
      num_cols = d_S->numColumns();
      d_state_database->putInteger("S_num_cols", num_cols);
      d_state_database->putDoubleArray("S",
                                       &d_S->item(0, 0),
                                       num_rows*num_cols);

      if (d_updateRightSV) {
        // Save d_W.
        num_rows = d_W->numRows();
        d_state_database->putInteger("W_num_rows", num_rows);
        num_cols = d_W->numColumns();
        d_state_database->putInteger("W_num_cols", num_cols);
        d_state_database->putDoubleArray("W",
                                         &d_W->item(0, 0),
                                         num_rows*num_cols);
      }

      // Close state database file and delete database object.
      d_state_database->close();
      delete d_state_database;
   }
}

bool
IncrementalSVD::takeSample(
   double* u_in,
   double time,
   bool add_without_increase)
{
   CAROM_ASSERT(u_in != 0);
   CAROM_ASSERT(time >= 0.0);


   // Check that u_in is not non-zero.
   Vector u_vec(u_in, d_dim, true);
   if (u_vec.norm() == 0.0) {
      return false;
   }

   // If this is the first SVD then build it.  Otherwise add this sample to the
   // system.
   bool result = true;
   if (isNewTimeInterval()) {
      buildInitialSVD(u_in, time);
   }
   else {
      result = buildIncrementalSVD(u_in,add_without_increase);
   }

   if (d_debug_algorithm) {
      const Matrix* basis = getSpatialBasis();
      if (d_rank == 0) {
         // Print d_S.
         for (int row = 0; row < d_num_samples; ++row) {
            for (int col = 0; col < d_num_samples; ++col) {
               printf("%.16e  ", d_S->item(row, col));
            }
            printf("\n");
         }
         printf("\n");

         // Print process 0's part of the basis.
         for (int row = 0; row < d_dim; ++row) {
            for (int col = 0; col < d_num_samples; ++col) {
               printf("%.16e ", basis->item(row, col));
            }
            printf("\n");
         }

         // Gather other processor's parts of the basis and print them.
         for (int proc = 1; proc < d_size; ++proc) {
            double* m = new double[d_proc_dims[proc]*d_num_samples];
            MPI_Status status;
            MPI_Recv(m,
               d_proc_dims[proc]*d_num_samples,
               MPI_DOUBLE,
               proc,
               COMMUNICATE_U,
               MPI_COMM_WORLD,
               &status);
            int idx = 0;
            for (int row = 0; row < d_proc_dims[proc]; ++row) {
               for (int col = 0; col < d_num_samples; ++col) {
                  printf("%.16e ", m[idx++]);
               }
               printf("\n");
            }
            delete [] m;
         }
         printf("============================================================\n");
      }
      else {
         // Send this processor's part of the basis to process 0.
         MPI_Request request;
         MPI_Isend(const_cast<double*>(&basis->item(0, 0)),
            d_dim*d_num_samples,
            MPI_DOUBLE,
            0,
            COMMUNICATE_U,
            MPI_COMM_WORLD,
            &request);
      }
   }
   return result;
}

const Matrix*
IncrementalSVD::getSpatialBasis()
{
   CAROM_ASSERT(d_basis != 0);
   return d_basis;
}

const Matrix*
IncrementalSVD::getTemporalBasis()
{
   CAROM_ASSERT(d_basis != 0);
   return d_basis_right;
}

const Matrix*
IncrementalSVD::getSingularValues()
{
   CAROM_ASSERT(d_S != 0);
   return d_S;
}

bool
IncrementalSVD::buildIncrementalSVD(
   double* u, bool add_without_increase)
{
   CAROM_ASSERT(u != 0);

   // l = basis' * u
   Vector u_vec(u, d_dim, true);
   Vector* l = d_basis->transposeMult(u_vec);

   // basisl = basis * l
   Vector* basisl = d_basis->mult(l);

   // Compute k = sqrt(u.u - 2.0*l.l + basisl.basisl) which is ||u -
   // basisl||_{2}.  This is the error in the projection of u into the
   // reduced order space and subsequent lifting back to the full
   // order space.
   double k = u_vec.inner_product(u_vec) - 2.0*l->inner_product(l) +
      basisl->inner_product(basisl);
   if (k <= 0) {
      if(d_rank == 0) printf("linearly dependent sample!\n");
      k = 0;
   }
   else {
      k = sqrt(k);
   }

   // Use k to see if the vector addressed by u is linearly dependent
   // on the left singular vectors.
   bool linearly_dependent_sample;
   if ( k < d_linearity_tol ) {
      k = 0;
      linearly_dependent_sample = true;
   } else if ( d_num_samples >= d_max_basis_dimension || add_without_increase ) {
      k = 0;
      linearly_dependent_sample = true;
   }
   // Check to see if the "number of samples" (in IncrementalSVD and
   // its subclasses, d_num_samples appears to be equal to the number
   // of columns of the left singular vectors) is greater than or equal
   // to the dimension of snapshot vectors. If so, then the vector
   // addressed by the pointer u must be linearly dependent on the left
   // singular vectors.
   else if (d_num_samples >= d_total_dim) {
     linearly_dependent_sample = true;
   }
   else {
      linearly_dependent_sample = false;
   }

   // Create Q.
   double* Q;
   constructQ(Q, l, k);
   delete l;

   // Now get the singular value decomposition of Q.
   Matrix* A;
   Matrix* W;
   Matrix* sigma;
   bool result = svd(Q, A, sigma, W);

   // Done with Q.
   delete [] Q;

   // If the svd was successful then add the sample.  Otherwise clean up and
   // return.
   if (result) {

      // We need to add the sample if it is not linearly dependent or if it is
      // linearly dependent and we are not skipping linearly dependent samples.
      if ((linearly_dependent_sample && !d_skip_linearly_dependent) ) {
         // This sample is linearly dependent and we are not skipping linearly
         // dependent samples.
         addLinearlyDependentSample(A, W, sigma);
         delete sigma;
      }
      else if (!linearly_dependent_sample) {
         // This sample is not linearly dependent.

         // Compute j
         Vector* j = u_vec.minus(basisl);
         for (int i = 0; i < d_dim; ++i) {
            j->item(i) /= k;
         }

         // addNewSample will assign sigma to d_S hence it should not be
         // deleted upon return.
         addNewSample(j, A, W, sigma);
         delete j;
      }
      delete basisl;
      delete A;
      delete W;

      // Compute the basis vectors.
<<<<<<< HEAD
      delete d_basis;
=======
>>>>>>> 3a8e5707
      computeBasis();
   }
   else {
      delete basisl;
      delete A;
      delete W;
      delete sigma;
   }
   return result;
}

void
IncrementalSVD::constructQ(
   double*& Q,
   const Vector* l,
   double k)
{
   CAROM_ASSERT(l != 0);
   CAROM_ASSERT(l->dim() == numSamples());

   // Create Q.
   Q = new double [(d_num_samples+1)*(d_num_samples+1)];

   // Fill Q in column major order.
   int q_idx = 0;
   for (int row = 0; row < d_num_samples; ++row) {
      q_idx = row;
      for (int col = 0; col < d_num_samples; ++col) {
         Q[q_idx] = d_S->item(row, col);
         q_idx += d_num_samples+1;
      }
      Q[q_idx] = l->item(row);
   }
   q_idx = d_num_samples;
   for (int col = 0; col < d_num_samples; ++col) {
      Q[q_idx] = 0.0;
      q_idx += d_num_samples+1;
   }
   Q[q_idx] = k;
}

bool
IncrementalSVD::svd(
   double* A,
   Matrix*& U,
   Matrix*& S,
   Matrix*& V)
{
   CAROM_ASSERT(A != 0);

   // Construct U, S, and V.
   U = new Matrix(d_num_samples+1, d_num_samples+1, false);
   S = new Matrix(d_num_samples+1, d_num_samples+1, false);
   V = new Matrix(d_num_samples+1, d_num_samples+1, false);
   for (int row = 0; row < d_num_samples+1; ++row) {
      for (int col = 0; col < d_num_samples+1; ++col) {
         S->item(row, col) = 0.0;
      }
   }

   // Use lapack's dgesdd Fortran function to perform the svd.  As this is
   // Fortran A and all the computed matrices are in column major order.
   double* sigma = new double [d_num_samples+1];
   char jobz = 'A';
   int m = d_num_samples+1;
   int n = d_num_samples+1;
   int lda = d_num_samples+1;
   int ldu = d_num_samples+1;
   int ldv = d_num_samples+1;
   int lwork = m*(4*m + 7);
   double* work = new double [lwork];
   int iwork[8*m];
   int info;
   dgesdd(&jobz,
	  &m,
	  &n,
	  A,
	  &lda,
	  sigma,
	  &U->item(0, 0),
	  &ldu,
	  &V->item(0, 0),
	  &ldv,
	  work,
	  &lwork,
	  iwork,
	  &info);
   delete [] work;

   // If the svd succeeded, fill U and S.  Otherwise clean up and return.
   if (info == 0) {
      // Place sigma into S.
      for (int i = 0; i < d_num_samples+1; ++i) {
         S->item(i, i) = sigma[i];
      }
      delete [] sigma;

      // U is column major order so convert it to row major order.
      for (int row = 0; row < d_num_samples+1; ++row) {
         for (int col = row+1; col < d_num_samples+1; ++col) {
            double tmp = U->item(row, col);
            U->item(row, col) = U->item(col, row);
            U->item(col, row) = tmp;
         }
      }
/*      if(d_updateRightSV) {
        // V is column major order so convert it to row major order.
        for (int row = 0; row < d_num_samples+1; ++row) {
           for (int col = row+1; col < d_num_samples+1; ++col) {
              double tmp = V->item(row, col);
              V->item(row, col) = V->item(col, row);
              V->item(col, row) = tmp;
           }
        }
      }*/
   }
   else {
      delete [] sigma;
   }
   return info == 0;
}

double
IncrementalSVD::checkOrthogonality(
   const Matrix* m)
{
   CAROM_ASSERT(m != 0);

   double result = 0.0;
   if (d_num_samples > 1) {
      int last_col = d_num_samples-1;
      double tmp = 0.0;
      int num_rows = m->numRows();
      for (int i = 0; i < num_rows; ++i) {
         tmp += m->item(i, 0) * m->item(i, last_col);
      }
      if (m->distributed() && d_size > 1) {
         MPI_Allreduce(&tmp, &result, 1, MPI_DOUBLE, MPI_SUM, MPI_COMM_WORLD);
      }
      else {
         result = tmp;
      }
   }
   return result;
}

void
IncrementalSVD::reOrthogonalize(
   Matrix* m)
{
   CAROM_ASSERT(m != 0);

   int num_rows = m->numRows();
   int num_cols = m->numColumns();
   for (int work = 1; work < num_cols; ++work) {
      double tmp;
      for (int col = 0; col < work; ++col) {
         double factor = 0.0;
         tmp = 0.0;
         for (int i = 0; i < num_rows; ++i) {
            tmp += m->item(i, col)*m->item(i, work);
         }
         if (d_size > 1) {
            MPI_Allreduce(&tmp,
               &factor,
               1,
               MPI_DOUBLE,
               MPI_SUM,
               MPI_COMM_WORLD);
         }
         else {
            factor = tmp;
         }

         for (int i = 0; i < num_rows; ++i) {
            m->item(i, work) -= factor*m->item(i, col);
         }
      }
      double norm = 0.0;
      tmp = 0.0;
      for (int i = 0; i < num_rows; ++i) {
         tmp += m->item(i, work)*m->item(i, work);
      }
      if (d_size > 1) {
         MPI_Allreduce(&tmp, &norm, 1, MPI_DOUBLE, MPI_SUM, MPI_COMM_WORLD);
      }
      else {
         norm = tmp;
      }
      norm = sqrt(norm);
      for (int i = 0; i < num_rows; ++i) {
         m->item(i, work) /= norm;
      }
   }
}

}<|MERGE_RESOLUTION|>--- conflicted
+++ resolved
@@ -386,10 +386,6 @@
       delete W;
 
       // Compute the basis vectors.
-<<<<<<< HEAD
-      delete d_basis;
-=======
->>>>>>> 3a8e5707
       computeBasis();
    }
    else {
