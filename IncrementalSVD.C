/******************************************************************************
 *
 * Copyright (c) 2013-2019, Lawrence Livermore National Security, LLC
 * and other libROM project developers. See the top-level COPYRIGHT
 * file for details.
 *
 * SPDX-License-Identifier: (Apache-2.0 OR MIT)
 *
 *****************************************************************************/

// Description: The abstract incremental SVD algorithm defines algorithm
//              interface.

#include "IncrementalSVD.h"
#include "HDFDatabase.h"

#include "mpi.h"

#include <cmath>
#include <iomanip>
#include <limits>
#include <stdio.h>
#include <sstream>

/* Use Autotools-detected Fortran name-mangling scheme */
#define dgesdd CAROM_FC_GLOBAL(dgesdd, DGESDD)

extern "C" {
void dgesdd(char*, int*, int*, double*, int*,
             double*, double*, int*, double*, int*,
             double*, int*, int*, int*);
}

namespace CAROM {

const int IncrementalSVD::COMMUNICATE_U = 666;

IncrementalSVD::IncrementalSVD(
<<<<<<< HEAD
   int dim,
   double linearity_tol,
   bool skip_linearly_dependent,
   int max_basis_dimension,
   int samples_per_time_interval,
   int max_time_intervals,
   const std::string& basis_file_name,
   bool save_state,
   bool restore_state,
   bool updateRightSV,
   bool debug_algorithm) :
   SVD(dim, samples_per_time_interval, max_time_intervals, debug_algorithm),
   d_linearity_tol(linearity_tol),
   d_skip_linearly_dependent(skip_linearly_dependent),
   d_max_basis_dimension(max_basis_dimension),
=======
   IncrementalSVDOptions options,
   const std::string& basis_file_name) :
   SVD(options),
   d_linearity_tol(options.linearity_tol),
   d_skip_linearly_dependent(options.skip_linearly_dependent),
   d_max_basis_dimension(options.max_basis_dimension),
>>>>>>> f7848bee
   d_total_dim(0),
   d_save_state(options.save_state),
   d_updateRightSV(options.updateRightSV),
   d_state_database(0)
{
   CAROM_ASSERT(options.linearity_tol > 0.0);

   // Get the number of processors, the dimensions for each process, and the
   // total dimension.
   int mpi_init;
   MPI_Initialized(&mpi_init);
   if (mpi_init) {
      MPI_Comm_size(MPI_COMM_WORLD, &d_size);
      MPI_Comm_rank(MPI_COMM_WORLD, &d_rank);
   }
   else {
      d_size = 1;
      d_rank = 0;
   }
   d_proc_dims.reserve(d_size);
   if (mpi_init) {
      MPI_Allgather(&d_dim,
         1,
         MPI_INT,
         &d_proc_dims[0],
         1,
         MPI_INT,
         MPI_COMM_WORLD);
   }
   else {
      d_proc_dims[0] = d_dim;
   }
   for (int i = 0; i < d_size; ++i) {
      d_total_dim += d_proc_dims[i];
   }

   // If the state of the SVD is to be restored then open the database and
   // restore the necessary data from the database now.
   if (options.save_state || options.restore_state) {
      std::ostringstream tmp;
      tmp << basis_file_name << ".state." <<
             std::setw(6) << std::setfill('0') << d_rank;
      d_state_file_name = tmp.str();
   }
   if (options.restore_state) {
      // Open state database file.
      d_state_database = new HDFDatabase();
      bool is_good = d_state_database->open(d_state_file_name);
      if (is_good) {
         // Read time interval start time.
         double time;
         d_state_database->getDouble("time", time);
         d_time_interval_start_times.resize(1);
         d_time_interval_start_times[0] = time;

         // Read d_U.
         int num_rows;
         d_state_database->getInteger("U_num_rows", num_rows);
         int num_cols;
         d_state_database->getInteger("U_num_cols", num_cols);
         d_U = new Matrix(num_rows, num_cols, true);
         d_state_database->getDoubleArray("U",
                                          &d_U->item(0, 0),
                                          num_rows*num_cols);

         if (d_updateRightSV) {
           // Read d_W.
           d_state_database->getInteger("W_num_rows", num_rows);
           d_state_database->getInteger("W_num_cols", num_cols);
           d_W = new Matrix(num_rows, num_cols, true);
           d_state_database->getDoubleArray("W",
                                            &d_W->item(0, 0),
                                            num_rows*num_cols);
         }

         // Read d_S.
         d_state_database->getInteger("S_num_rows", num_rows);
         d_state_database->getInteger("S_num_cols", num_cols);
         d_S = new Matrix(num_rows, num_cols, false);
         d_state_database->getDoubleArray("S",
                                          &d_S->item(0, 0),
                                          num_rows*num_cols);

         // Set d_num_samples.
         d_num_samples = num_cols;
      }
      else {
         delete d_state_database;
         d_state_database = 0;
      }
   }
}

IncrementalSVD::~IncrementalSVD()
{
   // If the state of the SVD is to be saved, then save d_S and d_U now.  The
   // derived class has already created the database.
   //
   // If there are multiple time intervals then saving and restoring the state
   // does not make sense as there is not one, all encompassing, basis.
   if (d_save_state && d_time_interval_start_times.size() == 1) {
      // Save the time interval start time.
      d_state_database->putDouble("time", d_time_interval_start_times[0]);

      // Save d_U.
      int num_rows = d_U->numRows();
      d_state_database->putInteger("U_num_rows", num_rows);
      int num_cols = d_U->numColumns();
      d_state_database->putInteger("U_num_cols", num_cols);
      d_state_database->putDoubleArray("U", &d_U->item(0, 0), num_rows*num_cols);

      // Save d_S.
      num_rows = d_S->numRows();
      d_state_database->putInteger("S_num_rows", num_rows);
      num_cols = d_S->numColumns();
      d_state_database->putInteger("S_num_cols", num_cols);
      d_state_database->putDoubleArray("S",
                                       &d_S->item(0, 0),
                                       num_rows*num_cols);

      if (d_updateRightSV) {
        // Save d_W.
        num_rows = d_W->numRows();
        d_state_database->putInteger("W_num_rows", num_rows);
        num_cols = d_W->numColumns();
        d_state_database->putInteger("W_num_cols", num_cols);
        d_state_database->putDoubleArray("W",
                                         &d_W->item(0, 0),
                                         num_rows*num_cols);
      }

      // Close state database file and delete database object.
      d_state_database->close();
      delete d_state_database;
   }
}

bool
IncrementalSVD::takeSample(
   double* u_in,
   double time,
   bool add_without_increase)
{
   CAROM_ASSERT(u_in != 0);
   CAROM_ASSERT(time >= 0.0);


   // Check that u_in is not non-zero.
   Vector u_vec(u_in, d_dim, true);
   if (u_vec.norm() == 0.0) {
      return false;
   }

   // If this is the first SVD then build it.  Otherwise add this sample to the
   // system.
   bool result = true;
   if (isNewTimeInterval()) {
      buildInitialSVD(u_in, time);
   }
   else {
      result = buildIncrementalSVD(u_in,add_without_increase);
   }

   if (d_debug_algorithm) {
      const Matrix* basis = getSpatialBasis();
      if (d_rank == 0) {
         // Print d_S.
         for (int row = 0; row < d_num_samples; ++row) {
            for (int col = 0; col < d_num_samples; ++col) {
               printf("%.16e  ", d_S->item(row, col));
            }
            printf("\n");
         }
         printf("\n");

         // Print process 0's part of the basis.
         for (int row = 0; row < d_dim; ++row) {
            for (int col = 0; col < d_num_samples; ++col) {
               printf("%.16e ", basis->item(row, col));
            }
            printf("\n");
         }

         // Gather other processor's parts of the basis and print them.
         for (int proc = 1; proc < d_size; ++proc) {
            double* m = new double[d_proc_dims[proc]*d_num_samples];
            MPI_Status status;
            MPI_Recv(m,
               d_proc_dims[proc]*d_num_samples,
               MPI_DOUBLE,
               proc,
               COMMUNICATE_U,
               MPI_COMM_WORLD,
               &status);
            int idx = 0;
            for (int row = 0; row < d_proc_dims[proc]; ++row) {
               for (int col = 0; col < d_num_samples; ++col) {
                  printf("%.16e ", m[idx++]);
               }
               printf("\n");
            }
            delete [] m;
         }
         printf("============================================================\n");
      }
      else {
         // Send this processor's part of the basis to process 0.
         MPI_Request request;
         MPI_Isend(const_cast<double*>(&basis->item(0, 0)),
            d_dim*d_num_samples,
            MPI_DOUBLE,
            0,
            COMMUNICATE_U,
            MPI_COMM_WORLD,
            &request);
      }
   }
   return result;
}

const Matrix*
IncrementalSVD::getSpatialBasis()
{
   CAROM_ASSERT(d_basis != 0);
   return d_basis;
}

const Matrix*
IncrementalSVD::getTemporalBasis()
{
   CAROM_ASSERT(d_basis != 0);
   return d_basis_right;
}

const Matrix*
IncrementalSVD::getSingularValues()
{
   CAROM_ASSERT(d_S != 0);
   return d_S;
}

const Matrix*
IncrementalSVD::getSnapshotMatrix()
{
   std::cout << "Getting snapshot matrix for incremental SVD not implemented" << std::endl;
   return d_snapshots;
}

bool
IncrementalSVD::buildIncrementalSVD(
   double* u, bool add_without_increase)
{
   CAROM_ASSERT(u != 0);

   // l = basis' * u
   Vector u_vec(u, d_dim, true);
   Vector* l = d_basis->transposeMult(u_vec);

   // basisl = basis * l
   Vector* basisl = d_basis->mult(l);

   // Compute k = sqrt(u.u - 2.0*l.l + basisl.basisl) which is ||u -
   // basisl||_{2}.  This is the error in the projection of u into the
   // reduced order space and subsequent lifting back to the full
   // order space.
   double k = u_vec.inner_product(u_vec) - 2.0*l->inner_product(l) +
      basisl->inner_product(basisl);
   if (k <= 0) {
      if(d_rank == 0) printf("linearly dependent sample!\n");
      k = 0;
   }
   else {
      k = sqrt(k);
   }

   // Use k to see if the vector addressed by u is linearly dependent
   // on the left singular vectors.
   bool linearly_dependent_sample;
   if ( k < d_linearity_tol ) {
      k = 0;
      linearly_dependent_sample = true;
   } else if ( d_num_samples >= d_max_basis_dimension || add_without_increase ) {
      k = 0;
      linearly_dependent_sample = true;
   }
   // Check to see if the "number of samples" (in IncrementalSVD and
   // its subclasses, d_num_samples appears to be equal to the number
   // of columns of the left singular vectors) is greater than or equal
   // to the dimension of snapshot vectors. If so, then the vector
   // addressed by the pointer u must be linearly dependent on the left
   // singular vectors.
   else if (d_num_samples >= d_total_dim) {
     linearly_dependent_sample = true;
   }
   else {
      linearly_dependent_sample = false;
   }

   // Create Q.
   double* Q;
   constructQ(Q, l, k);
   delete l;

   // Now get the singular value decomposition of Q.
   Matrix* A;
   Matrix* W;
   Matrix* sigma;
   bool result = svd(Q, A, sigma, W);

   // Done with Q.
   delete [] Q;

   // If the svd was successful then add the sample.  Otherwise clean up and
   // return.
   if (result) {

      // We need to add the sample if it is not linearly dependent or if it is
      // linearly dependent and we are not skipping linearly dependent samples.
      if ((linearly_dependent_sample && !d_skip_linearly_dependent) ) {
         // This sample is linearly dependent and we are not skipping linearly
         // dependent samples.
         addLinearlyDependentSample(A, W, sigma);
         delete sigma;
      }
      else if (!linearly_dependent_sample) {
         // This sample is not linearly dependent.

         // Compute j
         Vector* j = u_vec.minus(basisl);
         for (int i = 0; i < d_dim; ++i) {
            j->item(i) /= k;
         }

         // addNewSample will assign sigma to d_S hence it should not be
         // deleted upon return.
         addNewSample(j, A, W, sigma);
         delete j;
      }
      delete basisl;
      delete A;
      delete W;

      // Compute the basis vectors.
      computeBasis();
   }
   else {
      delete basisl;
      delete A;
      delete W;
      delete sigma;
   }
   return result;
}

void
IncrementalSVD::constructQ(
   double*& Q,
   const Vector* l,
   double k)
{
   CAROM_ASSERT(l != 0);
   CAROM_ASSERT(l->dim() == numSamples());

   // Create Q.
   Q = new double [(d_num_samples+1)*(d_num_samples+1)];

   // Fill Q in column major order.
   int q_idx = 0;
   for (int row = 0; row < d_num_samples; ++row) {
      q_idx = row;
      for (int col = 0; col < d_num_samples; ++col) {
         Q[q_idx] = d_S->item(row, col);
         q_idx += d_num_samples+1;
      }
      Q[q_idx] = l->item(row);
   }
   q_idx = d_num_samples;
   for (int col = 0; col < d_num_samples; ++col) {
      Q[q_idx] = 0.0;
      q_idx += d_num_samples+1;
   }
   Q[q_idx] = k;
}

bool
IncrementalSVD::svd(
   double* A,
   Matrix*& U,
   Matrix*& S,
   Matrix*& V)
{
   CAROM_ASSERT(A != 0);

   // Construct U, S, and V.
   U = new Matrix(d_num_samples+1, d_num_samples+1, false);
   S = new Matrix(d_num_samples+1, d_num_samples+1, false);
   V = new Matrix(d_num_samples+1, d_num_samples+1, false);
   for (int row = 0; row < d_num_samples+1; ++row) {
      for (int col = 0; col < d_num_samples+1; ++col) {
         S->item(row, col) = 0.0;
      }
   }

   // Use lapack's dgesdd Fortran function to perform the svd.  As this is
   // Fortran A and all the computed matrices are in column major order.
   double* sigma = new double [d_num_samples+1];
   char jobz = 'A';
   int m = d_num_samples+1;
   int n = d_num_samples+1;
   int lda = d_num_samples+1;
   int ldu = d_num_samples+1;
   int ldv = d_num_samples+1;
   int lwork = m*(4*m + 7);
   double* work = new double [lwork];
   int iwork[8*m];
   int info;
   dgesdd(&jobz,
	  &m,
	  &n,
	  A,
	  &lda,
	  sigma,
	  &U->item(0, 0),
	  &ldu,
	  &V->item(0, 0),
	  &ldv,
	  work,
	  &lwork,
	  iwork,
	  &info);
   delete [] work;

   // If the svd succeeded, fill U and S.  Otherwise clean up and return.
   if (info == 0) {
      // Place sigma into S.
      for (int i = 0; i < d_num_samples+1; ++i) {
         S->item(i, i) = sigma[i];
      }
      delete [] sigma;

      // U is column major order so convert it to row major order.
      for (int row = 0; row < d_num_samples+1; ++row) {
         for (int col = row+1; col < d_num_samples+1; ++col) {
            double tmp = U->item(row, col);
            U->item(row, col) = U->item(col, row);
            U->item(col, row) = tmp;
         }
      }
/*      if(d_updateRightSV) {
        // V is column major order so convert it to row major order.
        for (int row = 0; row < d_num_samples+1; ++row) {
           for (int col = row+1; col < d_num_samples+1; ++col) {
              double tmp = V->item(row, col);
              V->item(row, col) = V->item(col, row);
              V->item(col, row) = tmp;
           }
        }
      }*/
   }
   else {
      delete [] sigma;
   }
   return info == 0;
}

double
IncrementalSVD::checkOrthogonality(
   const Matrix* m)
{
   CAROM_ASSERT(m != 0);

   double result = 0.0;
   if (d_num_samples > 1) {
      int last_col = d_num_samples-1;
      double tmp = 0.0;
      int num_rows = m->numRows();
      for (int i = 0; i < num_rows; ++i) {
         tmp += m->item(i, 0) * m->item(i, last_col);
      }
      if (m->distributed() && d_size > 1) {
         MPI_Allreduce(&tmp, &result, 1, MPI_DOUBLE, MPI_SUM, MPI_COMM_WORLD);
      }
      else {
         result = tmp;
      }
   }
   return result;
}

void
IncrementalSVD::reOrthogonalize(
   Matrix* m)
{
   CAROM_ASSERT(m != 0);

   int num_rows = m->numRows();
   int num_cols = m->numColumns();
   for (int work = 1; work < num_cols; ++work) {
      double tmp;
      for (int col = 0; col < work; ++col) {
         double factor = 0.0;
         tmp = 0.0;
         for (int i = 0; i < num_rows; ++i) {
            tmp += m->item(i, col)*m->item(i, work);
         }
         if (d_size > 1) {
            MPI_Allreduce(&tmp,
               &factor,
               1,
               MPI_DOUBLE,
               MPI_SUM,
               MPI_COMM_WORLD);
         }
         else {
            factor = tmp;
         }

         for (int i = 0; i < num_rows; ++i) {
            m->item(i, work) -= factor*m->item(i, col);
         }
      }
      double norm = 0.0;
      tmp = 0.0;
      for (int i = 0; i < num_rows; ++i) {
         tmp += m->item(i, work)*m->item(i, work);
      }
      if (d_size > 1) {
         MPI_Allreduce(&tmp, &norm, 1, MPI_DOUBLE, MPI_SUM, MPI_COMM_WORLD);
      }
      else {
         norm = tmp;
      }
      norm = sqrt(norm);
      for (int i = 0; i < num_rows; ++i) {
         m->item(i, work) /= norm;
      }
   }
}

}<|MERGE_RESOLUTION|>--- conflicted
+++ resolved
@@ -36,30 +36,12 @@
 const int IncrementalSVD::COMMUNICATE_U = 666;
 
 IncrementalSVD::IncrementalSVD(
-<<<<<<< HEAD
-   int dim,
-   double linearity_tol,
-   bool skip_linearly_dependent,
-   int max_basis_dimension,
-   int samples_per_time_interval,
-   int max_time_intervals,
-   const std::string& basis_file_name,
-   bool save_state,
-   bool restore_state,
-   bool updateRightSV,
-   bool debug_algorithm) :
-   SVD(dim, samples_per_time_interval, max_time_intervals, debug_algorithm),
-   d_linearity_tol(linearity_tol),
-   d_skip_linearly_dependent(skip_linearly_dependent),
-   d_max_basis_dimension(max_basis_dimension),
-=======
    IncrementalSVDOptions options,
    const std::string& basis_file_name) :
    SVD(options),
    d_linearity_tol(options.linearity_tol),
    d_skip_linearly_dependent(options.skip_linearly_dependent),
    d_max_basis_dimension(options.max_basis_dimension),
->>>>>>> f7848bee
    d_total_dim(0),
    d_save_state(options.save_state),
    d_updateRightSV(options.updateRightSV),
