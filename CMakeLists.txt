--- conflicted
+++ resolved
@@ -234,17 +234,11 @@
 
 if (USE_MFEM)
   set(examples
-<<<<<<< HEAD
-    ex1parametric
+    poisson
     dg_advection
     nonlinear_elasticity
     heat_conduction
     dg_euler)
-=======
-    poisson
-    ex9p
-    ex16p)
->>>>>>> b1390ea5
 
   foreach(name IN LISTS examples)
     add_executable(${name} examples/${name}.cpp)
