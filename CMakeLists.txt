###############################################################################
#
#  Copyright (c) 2013-2022, Lawrence Livermore National Security, LLC
#  and other libROM project developers. See the top-level COPYRIGHT
#  file for details.
#
#  SPDX-License-Identifier: (Apache-2.0 OR MIT)
#
###############################################################################

# Require CMake version 3.12 or later to expose modern features of
# CMake for maintainability. With additional work, it is possible to
# rewrite the build system generator for CMake 3.10+, 3.8+, 3.1+,
# 3.0+, or 2.8+, with increasing amounts of work as the minimum
# required version is decreased. Notably, CMake's find modules export
# targets (e.g., FindZLIB.cmake exports the ZLIB::ZLIB IMPORTED
# target) as of version 3.1, and CMake supports using the
# <PackageName>_ROOT variables to set the prefix search path for
# find_package(<PackageName>) as of version 3.12.
cmake_minimum_required(VERSION 3.12)
cmake_policy(SET CMP0074 NEW) # Use <PackageName>_ROOT variables in find_package

# Even though this project is a pure C++ library, the C language must be enabled
# for MPI and HDF5 dependency checking. The Fortran language must be enabled
# for Fortran-C name mangling convention detection.
project(libROM
  VERSION 1.0.0
  DESCRIPTION "Model reduction library emphasizing large-scale parallelism"
  HOMEPAGE_URL "https://github.com/LLNL/libROM"
  LANGUAGES C CXX Fortran)

set(libROM_CMAKE_PATH ${CMAKE_SOURCE_DIR}/cmake)
set(libROM_CMAKE_MODULE_PATH ${libROM_CMAKE_PATH}/modules)
list(APPEND CMAKE_MODULE_PATH ${libROM_CMAKE_MODULE_PATH})

option(USE_MFEM "Build libROM with MFEM" OFF)
option(MFEM_USE_GSLIB "Build libROM with MFEM using GSLIB" OFF)
option(BUILD_STATIC "Build libROM as a static library" OFF)
option(ENABLE_EXAMPLES "Build examples and regression tests" ON)

## Set a bunch of variables to generate a configure header
# Enable assertion checking if debug symbols generated
if((CMAKE_BUILD_TYPE STREQUAL "Debug") OR
    (CMAKE_BUILD_TYPE STREQUAL "RelWithDebInfo"))
  set(DEBUG_CHECK_ASSERTIONS "1")
endif((CMAKE_BUILD_TYPE STREQUAL "Debug") OR
    (CMAKE_BUILD_TYPE STREQUAL "RelWithDebInfo"))

set(CAROM_VERSION_MAJOR "${PROJECT_VERSION_MAJOR}")
set(CAROM_VERSION_MINOR "${PROJECT_VERSION_MINOR}")
set(CAROM_VERSION_PATCHLEVEL "${PROJECT_VERSION_PATCH}")
set(CAROM_PACKAGE ${CMAKE_PROJECT_NAME})
set(CAROM_PACKAGE_NAME ${CMAKE_PROJECT_NAME})
set(CAROM_PACKAGE_STRING "${CMAKE_PROJECT_NAME} ${CMAKE_PROJECT_VERSION}")
set(CAROM_PACKAGE_TARNAME ${CMAKE_PROJECT_NAME})
set(CAROM_PACKAGE_URL ${CMAKE_PROJECT_HOMEPAGE_URL})
set(CAROM_PACKAGE_VERSION ${CMAKE_PROJECT_VERSION})
set(CAROM_VERSION ${CMAKE_PROJECT_VERSION})

include(CheckIncludeFiles)
check_include_files(dlfcn.h CAROM_HAVE_DLFCN_H)
check_include_files(inttypes.h CAROM_HAVE_INTTYPES_H)
check_include_files(memory.h CAROM_HAVE_MEMORY_H)
check_include_files(stdint.h CAROM_HAVE_STDINT_H)
check_include_files(stdlib.h CAROM_HAVE_STDLIB_H)
check_include_files(strings.h CAROM_HAVE_STRINGS_H)
check_include_files(string.h CAROM_HAVE_STRING_H)
check_include_files(sys/stat.h CAROM_HAVE_SYS_STAT_H)
check_include_files(sys/types.h CAROM_HAVE_SYS_TYPES_H)
check_include_files(unistd.h CAROM_HAVE_UNISTD_H)

# Construct an expression consisting of the 24 ANSI C headers
set(stdc_header_list "assert.h;complex.h;ctype.h;errno.h;fenv.h;float.h")
set(stdc_header_list "${stdc_header_list};inttypes.h;iso646.h;limits.h")
set(stdc_header_list "${stdc_header_list};locale.h;math.h;setjmp.h;signal.h")
set(stdc_header_list "${stdc_header_list};stdarg.h;stdbool.h;stdint.h")
set(stdc_header_list "${stdc_header_list};stddef.h;stdio.h;stdlib.h;string.h")
set(stdc_header_list "${stdc_header_list};tgmath.h;time.h;wchar.h;wctype.h")
check_include_files("${stdc_header_list}" CAROM_STDC_HEADERS)

# Define variables for use in generating a configure file
if(GTEST_FOUND)
  set(CAROM_HAS_GTEST 1)
endif(GTEST_FOUND)

if(BLAS_FOUND)
  set(CAROM_HAVE_BLAS 1)
endif(BLAS_FOUND)

if(LAPACK_FOUND)
  set(CAROM_HAVE_LAPACK 1)
endif(LAPACK_FOUND)

if(HDF5_FOUND)
  set(CAROM_HAVE_HDF5 1)
endif(HDF5_FOUND)

# List minimum version requirements for dependencies where possible to make
# packaging easier later.
find_package(HDF5 1.8.0 REQUIRED)

find_package(BLAS 3.4.0 REQUIRED)
find_package(LAPACK 3.4.0 REQUIRED)

# In FindMPI.cmake, "CXX" refers to "the MPI C API [being] usable from C++"
find_package(MPI 1.2 REQUIRED)

find_package(ZLIB 1.2.3 REQUIRED)

find_package(Doxygen 1.8.5)

find_package(GTest 1.6.0)

if (USE_MFEM)
    find_library(MFEM mfem "${CMAKE_SOURCE_DIR}/dependencies/mfem" "${MFEM_DIR}/lib")
    find_library(HYPRE HYPRE "${CMAKE_SOURCE_DIR}/dependencies/hypre/src/hypre/lib" "${HYPRE_DIR}/lib")
    find_library(PARMETIS parmetis "${CMAKE_SOURCE_DIR}/dependencies/parmetis-4.0.3/build/lib/libparmetis" "${PARMETIS_DIR}/lib")
    find_library(METIS metis "${CMAKE_SOURCE_DIR}/dependencies/parmetis-4.0.3/build/lib/libmetis" "${METIS_DIR}/lib")
    find_path(MFEM_INCLUDES mfem.hpp "${CMAKE_SOURCE_DIR}/dependencies/mfem" "${MFEM_DIR}/include")
    find_path(HYPRE_INCLUDES HYPRE.h "${CMAKE_SOURCE_DIR}/dependencies/hypre/src/hypre/include" "${HYPRE_DIR}/include")
    find_path(PARMETIS_INCLUDES metis.h "${CMAKE_SOURCE_DIR}/dependencies/parmetis-4.0.3/metis/include" "${PARMETIS_DIR}/metis/include")
endif()

add_subdirectory(lib)

# Use the C++11 standard as an entire feature instead of
# enumerating individual compiler features for simplicity
target_compile_features(ROM PRIVATE cxx_std_11)

<<<<<<< HEAD
if (USE_MFEM)
  set(examples
    poisson_global_rom
    poisson_local_rom_greedy
    dg_advection_global_rom
    dg_advection_local_rom_matrix_interp
    mixed_nonlinear_diffusion
    nonlinear_elasticity_global_rom
    linear_elasticity_global_rom
    dg_advection
    nonlinear_elasticity
    heat_conduction
    parametric_heat_conduction
    de_parametric_heat_conduction_greedy
    dg_euler
    local_tw_csv
    local_dw_csv
    parametric_tw_csv
    parametric_dw_csv)
  set(example_directories
    prom
    prom
    prom
    prom
    prom
    prom
    prom
    dmd
    dmd
    dmd
    dmd
    dmd
    dmd
    dmd
    dmd
    dmd
    dmd)

  list(LENGTH examples len1)
  math(EXPR len2 "${len1} - 1")

  foreach(val RANGE ${len2})
    list(GET examples ${val} name)
    list(GET example_directories ${val} example_dir)
    set(CMAKE_RUNTIME_OUTPUT_DIRECTORY ${CMAKE_BINARY_DIR}/examples/${example_dir})
    add_executable(${name} examples/${example_dir}/${name}.cpp)
=======
if (ENABLE_EXAMPLES)
  if (USE_MFEM)
    set(examples
      poisson_global_rom
      poisson_local_rom_greedy
      dg_advection_global_rom
      dg_advection_local_rom_matrix_interp
      mixed_nonlinear_diffusion
      nonlinear_elasticity_global_rom
      linear_elasticity_global_rom
      dg_advection
      nonlinear_elasticity
      heat_conduction
      parametric_heat_conduction
      de_parametric_heat_conduction_greedy
      dg_euler
      local_tw_csv
      parametric_tw_csv)
    set(example_directories
      prom
      prom
      prom
      prom
      prom
      prom
      prom
      dmd
      dmd
      dmd
      dmd
      dmd
      dmd
      dmd
      dmd)

    list(LENGTH examples len1)
    math(EXPR len2 "${len1} - 1")

    foreach(val RANGE ${len2})
      list(GET examples ${val} name)
      list(GET example_directories ${val} example_dir)
      set(CMAKE_RUNTIME_OUTPUT_DIRECTORY ${CMAKE_BINARY_DIR}/examples/${example_dir})
      add_executable(${name} examples/${example_dir}/${name}.cpp)

      target_link_libraries(${name}
        PRIVATE ROM ${MPI_C_LINK_FLAGS} ${MPI_C_LIBRARIES} MPI::MPI_C ${MPI_FORTRAN_LINK_FLAGS} ${MPI_FORTRAN_LIBRARIES} MPI::MPI_Fortran)
      target_include_directories(${name}
        PRIVATE ${CMAKE_CURRENT_SOURCE_DIR}
        ${MPI_C_INCLUDE_DIRS})
      target_compile_features(${name} PRIVATE cxx_std_11)
    endforeach() # IN LISTS examples
    file(COPY examples/data DESTINATION ${CMAKE_BINARY_DIR}/examples)
    file(COPY examples/dmd/heat_conduction_csv.sh DESTINATION ${CMAKE_BINARY_DIR}/examples/dmd)
  endif()

  set(misc_example_names
    combine_samples)

  set(CMAKE_RUNTIME_OUTPUT_DIRECTORY ${CMAKE_BINARY_DIR}/examples/misc)

  foreach(name IN LISTS misc_example_names)
    add_executable(${name} examples/misc/${name}.cpp)
>>>>>>> 127479a2

    target_link_libraries(${name}
      PRIVATE ROM ${MPI_C_LINK_FLAGS} ${MPI_C_LIBRARIES} MPI::MPI_C ${MPI_FORTRAN_LINK_FLAGS} ${MPI_FORTRAN_LIBRARIES} MPI::MPI_Fortran)
    target_include_directories(${name}
      PRIVATE ${CMAKE_CURRENT_SOURCE_DIR}
      ${MPI_C_INCLUDE_DIRS})
    target_compile_features(${name} PRIVATE cxx_std_11)
  endforeach(name) # IN LISTS misc_exmaple_names

  set(regression_test_names
    smoke_test
    test_include
    uneven_dist
    weak_scaling
    random_test
    smoke_static
    load_samples)

  set(CMAKE_RUNTIME_OUTPUT_DIRECTORY ${CMAKE_BINARY_DIR}/tests)

  foreach(name IN LISTS regression_test_names)
    add_executable(${name} tests/${name}.cpp)

    target_link_libraries(${name}
      PRIVATE ROM ${MPI_C_LINK_FLAGS} ${MPI_C_LIBRARIES} MPI::MPI_C ${MPI_FORTRAN_LINK_FLAGS} ${MPI_FORTRAN_LIBRARIES} MPI::MPI_Fortran)
    target_include_directories(${name}
      PRIVATE ${CMAKE_CURRENT_SOURCE_DIR}
      ${MPI_C_INCLUDE_DIRS})
    target_compile_features(${name} PRIVATE cxx_std_11)
  endforeach(name) # IN LISTS regression_test_names
endif(ENABLE_EXAMPLES)

if(GTEST_FOUND)
  set(unit_test_stems
    Vector
    Matrix
    DEIM
    DMD
    GNAT
    QDEIM
    S_OPT
    SVD
    StaticSVD
    RandomizedSVD
    IncrementalSVD
    GreedyCustomSampler)
  foreach(stem IN LISTS unit_test_stems)
    add_executable(test_${stem} tests/test_${stem}.cpp)
    target_link_libraries(test_${stem} PRIVATE ROM
      ${MPI_C_LINK_FLAGS} ${MPI_C_LIBRARIES} MPI::MPI_C ${MPI_FORTRAN_LINK_FLAGS} ${MPI_FORTRAN_LIBRARIES} MPI::MPI_Fortran GTest::GTest)
    target_include_directories(test_${stem}
      PRIVATE ${CMAKE_CURRENT_SOURCE_DIR}
      ${MPI_C_INCLUDE_DIRS})
    target_compile_features(test_${stem} PRIVATE cxx_std_11)
    target_compile_definitions(test_${stem} PRIVATE CAROM_HAS_GTEST)
  endforeach(stem) # IN LISTS unit_test_stems
endif(GTEST_FOUND)

# NOTE(goxberry@gmail.com, oxberry1@llnl.gov): This code snippet
# builds the Doxygen documentation, but outputs said documentation to
# ${CMAKE_CURRENT_SOURCE_DIR}/docs)...
if(DOXYGEN_FOUND)
  set(doxyfile ${CMAKE_CURRENT_SOURCE_DIR}/docs/Doxyfile)

  add_custom_target(
    documentation ALL
    COMMAND ${DOXYGEN_EXECUTABLE} ${doxyfile}
    WORKING_DIRECTORY ${CMAKE_CURRENT_SOURCE_DIR}
    COMMENT "Generating API documentation with Doxygen"
    VERBATIM
    )
  add_dependencies(documentation ROM)

  add_custom_target(
    doxygen_tagfile
    COMMAND ${CMAKE_COMMAND} -E copy
    ${CMAKE_CURRENT_SOURCE_DIR}/rom.tag
    ${CMAKE_CURRENT_BINARY_DIR}/docs/html/rom.tag)
  add_dependencies(doxygen_tagfile documentation)

endif(DOXYGEN_FOUND)<|MERGE_RESOLUTION|>--- conflicted
+++ resolved
@@ -127,54 +127,6 @@
 # enumerating individual compiler features for simplicity
 target_compile_features(ROM PRIVATE cxx_std_11)
 
-<<<<<<< HEAD
-if (USE_MFEM)
-  set(examples
-    poisson_global_rom
-    poisson_local_rom_greedy
-    dg_advection_global_rom
-    dg_advection_local_rom_matrix_interp
-    mixed_nonlinear_diffusion
-    nonlinear_elasticity_global_rom
-    linear_elasticity_global_rom
-    dg_advection
-    nonlinear_elasticity
-    heat_conduction
-    parametric_heat_conduction
-    de_parametric_heat_conduction_greedy
-    dg_euler
-    local_tw_csv
-    local_dw_csv
-    parametric_tw_csv
-    parametric_dw_csv)
-  set(example_directories
-    prom
-    prom
-    prom
-    prom
-    prom
-    prom
-    prom
-    dmd
-    dmd
-    dmd
-    dmd
-    dmd
-    dmd
-    dmd
-    dmd
-    dmd
-    dmd)
-
-  list(LENGTH examples len1)
-  math(EXPR len2 "${len1} - 1")
-
-  foreach(val RANGE ${len2})
-    list(GET examples ${val} name)
-    list(GET example_directories ${val} example_dir)
-    set(CMAKE_RUNTIME_OUTPUT_DIRECTORY ${CMAKE_BINARY_DIR}/examples/${example_dir})
-    add_executable(${name} examples/${example_dir}/${name}.cpp)
-=======
 if (ENABLE_EXAMPLES)
   if (USE_MFEM)
     set(examples
@@ -192,7 +144,9 @@
       de_parametric_heat_conduction_greedy
       dg_euler
       local_tw_csv
-      parametric_tw_csv)
+      local_dw_csv
+      parametric_tw_csv
+      parametric_dw_csv)
     set(example_directories
       prom
       prom
@@ -201,6 +155,8 @@
       prom
       prom
       prom
+      dmd
+      dmd
       dmd
       dmd
       dmd
@@ -237,7 +193,6 @@
 
   foreach(name IN LISTS misc_example_names)
     add_executable(${name} examples/misc/${name}.cpp)
->>>>>>> 127479a2
 
     target_link_libraries(${name}
       PRIVATE ROM ${MPI_C_LINK_FLAGS} ${MPI_C_LIBRARIES} MPI::MPI_C ${MPI_FORTRAN_LINK_FLAGS} ${MPI_FORTRAN_LIBRARIES} MPI::MPI_Fortran)
