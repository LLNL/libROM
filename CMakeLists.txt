###############################################################################
#
#  Copyright (c) 2013-2021, Lawrence Livermore National Security, LLC
#  and other libROM project developers. See the top-level COPYRIGHT
#  file for details.
#
#  SPDX-License-Identifier: (Apache-2.0 OR MIT)
#
###############################################################################

# Require CMake version 3.12 or later to expose modern features of
# CMake for maintainability. With additional work, it is possible to
# rewrite the build system generator for CMake 3.10+, 3.8+, 3.1+,
# 3.0+, or 2.8+, with increasing amounts of work as the minimum
# required version is decreased. Notably, CMake's find modules export
# targets (e.g., FindZLIB.cmake exports the ZLIB::ZLIB IMPORTED
# target) as of version 3.1, and CMake supports using the
# <PackageName>_ROOT variables to set the prefix search path for
# find_package(<PackageName>) as of version 3.12.
cmake_minimum_required(VERSION 3.12)
cmake_policy(SET CMP0074 NEW) # Use <PackageName>_ROOT variables in find_package

# Even though this project is a pure C++ library, the C language must be enabled
# for MPI and HDF5 dependency checking. The Fortran language must be enabled
# for Fortran-C name mangling convention detection.
project(libROM
  VERSION 0.0.1
  DESCRIPTION "Model reduction library emphasizing large-scale parallelism"
  HOMEPAGE_URL "https://github.com/LLNL/libROM"
  LANGUAGES C CXX Fortran)

set(libROM_CMAKE_PATH ${CMAKE_SOURCE_DIR}/cmake)
set(libROM_CMAKE_MODULE_PATH ${libROM_CMAKE_PATH}/modules)
list(APPEND CMAKE_MODULE_PATH ${libROM_CMAKE_MODULE_PATH})

option(USE_MFEM "Build libROM with MFEM" OFF)
option(BUILD_STATIC "Build libROM as a static library" OFF)

## Set a bunch of variables to generate a configure header
# Enable assertion checking if debug symbols generated
if((CMAKE_BUILD_TYPE STREQUAL "Debug") OR
    (CMAKE_BUILD_TYPE STREQUAL "RelWithDebInfo"))
  set(DEBUG_CHECK_ASSERTIONS "1")
endif((CMAKE_BUILD_TYPE STREQUAL "Debug") OR
    (CMAKE_BUILD_TYPE STREQUAL "RelWithDebInfo"))

set(CAROM_VERSION_MAJOR "${PROJECT_VERSION_MAJOR}")
set(CAROM_VERSION_MINOR "${PROJECT_VERSION_MINOR}")
set(CAROM_VERSION_PATCHLEVEL "${PROJECT_VERSION_PATCH}")
set(CAROM_PACKAGE ${CMAKE_PROJECT_NAME})
set(CAROM_PACKAGE_NAME ${CMAKE_PROJECT_NAME})
set(CAROM_PACKAGE_STRING "${CMAKE_PROJECT_NAME} ${CMAKE_PROJECT_VERSION}")
set(CAROM_PACKAGE_TARNAME ${CMAKE_PROJECT_NAME})
set(CAROM_PACKAGE_URL ${CMAKE_PROJECT_HOMEPAGE_URL})
set(CAROM_PACKAGE_VERSION ${CMAKE_PROJECT_VERSION})
set(CAROM_VERSION ${CMAKE_PROJECT_VERSION})

include(CheckIncludeFiles)
check_include_files(dlfcn.h CAROM_HAVE_DLFCN_H)
check_include_files(inttypes.h CAROM_HAVE_INTTYPES_H)
check_include_files(memory.h CAROM_HAVE_MEMORY_H)
check_include_files(stdint.h CAROM_HAVE_STDINT_H)
check_include_files(stdlib.h CAROM_HAVE_STDLIB_H)
check_include_files(strings.h CAROM_HAVE_STRINGS_H)
check_include_files(string.h CAROM_HAVE_STRING_H)
check_include_files(sys/stat.h CAROM_HAVE_SYS_STAT_H)
check_include_files(sys/types.h CAROM_HAVE_SYS_TYPES_H)
check_include_files(unistd.h CAROM_HAVE_UNISTD_H)

# Construct an expression consisting of the 24 ANSI C headers
set(stdc_header_list "assert.h;complex.h;ctype.h;errno.h;fenv.h;float.h")
set(stdc_header_list "${stdc_header_list};inttypes.h;iso646.h;limits.h")
set(stdc_header_list "${stdc_header_list};locale.h;math.h;setjmp.h;signal.h")
set(stdc_header_list "${stdc_header_list};stdarg.h;stdbool.h;stdint.h")
set(stdc_header_list "${stdc_header_list};stddef.h;stdio.h;stdlib.h;string.h")
set(stdc_header_list "${stdc_header_list};tgmath.h;time.h;wchar.h;wctype.h")
check_include_files("${stdc_header_list}" CAROM_STDC_HEADERS)

# Define variables for use in generating a configure file
if(GTEST_FOUND)
  set(CAROM_HAS_GTEST 1)
endif(GTEST_FOUND)

if(BLAS_FOUND)
  set(CAROM_HAVE_BLAS 1)
endif(BLAS_FOUND)

if(LAPACK_FOUND)
  set(CAROM_HAVE_LAPACK 1)
endif(LAPACK_FOUND)

if(HDF5_FOUND)
  set(CAROM_HAVE_HDF5 1)
endif(HDF5_FOUND)

<<<<<<< HEAD
=======
configure_file(${CMAKE_SOURCE_DIR}/CAROM_config.h.in
  ${CMAKE_SOURCE_DIR}/CAROM_config.h @ONLY)

# While it is tempting to use file globbing here, file globbing is
# considered a "modern CMake anti-pattern" because "CMake is not a
# build system -- it is a build system _generator_". Instead, use
# some file name "stems" for generating file names. This construction
# is useful when files may be moved to different directories.
set(module_list
  Matrix
  Vector
  BasisGenerator
  BasisReader
  BasisWriter
  SVD
  IncrementalSVD
  IncrementalSVDFastUpdate
  IncrementalSVDStandard
  StaticSVD
  RandomizedSVD
  GreedyParameterPointSampler
  GreedyParameterPointRandomSampler
  GreedyParameterPointPreDefinedSampler
  Interpolator
  MatrixInterpolator
  VectorInterpolator
  Database
  HDFDatabase
  Utilities
  ParallelBuffer
  DMD
  DEIM
  QDEIM
  GNAT
  STSampling)
set(source_files)
foreach(module IN LISTS module_list)
  list(APPEND source_files ${module}.C)
endforeach(module) # IN LISTS module_list

list(APPEND source_files
  Options.h)

if (USE_MFEM)
    list(APPEND source_files
      SampleMesh.hpp)
endif()

list(APPEND source_files
  scalapack_c_wrapper.c
  scalapack_f_wrapper.f90)
if (BUILD_STATIC)
  add_library(ROM ${source_files})
else()
  add_library(ROM SHARED ${source_files})
endif()

>>>>>>> d459d9f3
# List minimum version requirements for dependencies where possible to make
# packaging easier later.
find_package(HDF5 1.8.0 REQUIRED)

find_package(BLAS 3.4.0 REQUIRED)
find_package(LAPACK 3.4.0 REQUIRED)

# In FindMPI.cmake, "CXX" refers to "the MPI C API [being] usable from C++"
find_package(MPI 1.2 REQUIRED)

find_package(ZLIB 1.2.3 REQUIRED)

find_package(Doxygen 1.8.5)

find_package(GTest 1.6.0)

if (USE_MFEM)
    find_library(MFEM mfem "${CMAKE_SOURCE_DIR}/dependencies/mfem")
    find_library(HYPRE HYPRE "${CMAKE_SOURCE_DIR}/dependencies/hypre/src/hypre/lib")
    find_library(PARMETIS parmetis "${CMAKE_SOURCE_DIR}/dependencies/parmetis-4.0.3/build/lib/libparmetis")
    find_library(METIS metis "${CMAKE_SOURCE_DIR}/dependencies/parmetis-4.0.3/build/lib/libmetis")
    find_path(MFEM_INCLUDES mfem.hpp "${CMAKE_SOURCE_DIR}/dependencies/mfem")
    find_path(HYPRE_INCLUDES HYPRE.h "${CMAKE_SOURCE_DIR}/dependencies/hypre/src/hypre/include")
    find_path(PARMETIS_INCLUDES metis.h "${CMAKE_SOURCE_DIR}/dependencies/parmetis-4.0.3/metis/include")
endif()

add_subdirectory(lib)

# Use the C++11 standard as an entire feature instead of
# enumerating individual compiler features for simplicity
target_compile_features(ROM PRIVATE cxx_std_11)

if (USE_MFEM)
  set(examples
    poisson_global_rom
    poisson_local_rom_greedy
    dg_advection_global_rom
    dg_advection_local_rom_matrix_interp
<<<<<<< HEAD
=======
    mixed_nonlinear_diffusion
>>>>>>> d459d9f3
    dg_advection
    nonlinear_elasticity
    heat_conduction
    dg_euler)
  set(example_directories
    prom
    prom
    prom
    prom
<<<<<<< HEAD
=======
    prom
>>>>>>> d459d9f3
    dmd
    dmd
    dmd
    dmd)

  list(LENGTH examples len1)
  math(EXPR len2 "${len1} - 1")

  foreach(val RANGE ${len2})
    list(GET examples ${val} name)
    list(GET example_directories ${val} example_dir)
    set(CMAKE_RUNTIME_OUTPUT_DIRECTORY ${CMAKE_BINARY_DIR}/examples/${example_dir})
    add_executable(${name} examples/${example_dir}/${name}.cpp)

    target_link_libraries(${name}
      PRIVATE ROM ${MPI_C_LINK_FLAGS} ${MPI_C_LIBRARIES} MPI::MPI_C ${MPI_FORTRAN_LINK_FLAGS} ${MPI_FORTRAN_LIBRARIES} MPI::MPI_Fortran)
    target_include_directories(${name}
      PRIVATE ${CMAKE_CURRENT_SOURCE_DIR}
      ${MPI_C_INCLUDE_DIRS})
    target_compile_features(${name} PRIVATE cxx_std_11)
  endforeach() # IN LISTS examples
endif()

set(regression_test_names
  smoke_test
  uneven_dist
  weak_scaling
  random_test
  smoke_static
  load_samples)

set(CMAKE_RUNTIME_OUTPUT_DIRECTORY ${CMAKE_BINARY_DIR}/tests)

foreach(name IN LISTS regression_test_names)
  add_executable(${name} tests/${name}.C)

  target_link_libraries(${name}
    PRIVATE ROM ${MPI_C_LINK_FLAGS} ${MPI_C_LIBRARIES} MPI::MPI_C ${MPI_FORTRAN_LINK_FLAGS} ${MPI_FORTRAN_LIBRARIES} MPI::MPI_Fortran)
  target_include_directories(${name}
    PRIVATE ${CMAKE_CURRENT_SOURCE_DIR}
    ${MPI_C_INCLUDE_DIRS})
  target_compile_features(${name} PRIVATE cxx_std_11)
endforeach(name) # IN LISTS regression_test_names

if(GTEST_FOUND)
  set(unit_test_stems
    Vector
    Matrix
    DEIM
    DMD
    GNAT
    QDEIM
    SVD
    StaticSVD
    RandomizedSVD
    IncrementalSVD
    GreedyCustomSampler)
  foreach(stem IN LISTS unit_test_stems)
    add_executable(test_${stem} tests/test_${stem}.C)
    target_link_libraries(test_${stem} PRIVATE ROM
      ${MPI_C_LINK_FLAGS} ${MPI_C_LIBRARIES} MPI::MPI_C ${MPI_FORTRAN_LINK_FLAGS} ${MPI_FORTRAN_LIBRARIES} MPI::MPI_Fortran GTest::GTest)
    target_include_directories(test_${stem}
      PRIVATE ${CMAKE_CURRENT_SOURCE_DIR}
      ${MPI_C_INCLUDE_DIRS})
    target_compile_features(test_${stem} PRIVATE cxx_std_11)
    target_compile_definitions(test_${stem} PRIVATE CAROM_HAS_GTEST)
  endforeach(stem) # IN LISTS unit_test_stems
endif(GTEST_FOUND)

# NOTE(goxberry@gmail.com, oxberry1@llnl.gov): This code snippet
# builds the Doxygen documentation, but outputs said documentation to
# ${CMAKE_CURRENT_SOURCE_DIR}/docs)...
if(DOXYGEN_FOUND)
  set(doxyfile ${CMAKE_CURRENT_SOURCE_DIR}/docs/Doxyfile)

  add_custom_target(
    documentation ALL
    COMMAND ${DOXYGEN_EXECUTABLE} ${doxyfile}
    WORKING_DIRECTORY ${CMAKE_CURRENT_SOURCE_DIR}
    COMMENT "Generating API documentation with Doxygen"
    VERBATIM
    )
  add_dependencies(documentation ROM)

  add_custom_target(
    doxygen_tagfile
    COMMAND ${CMAKE_COMMAND} -E copy
    ${CMAKE_CURRENT_SOURCE_DIR}/rom.tag
    ${CMAKE_CURRENT_BINARY_DIR}/docs/html/rom.tag)
  add_dependencies(doxygen_tagfile documentation)

endif(DOXYGEN_FOUND)<|MERGE_RESOLUTION|>--- conflicted
+++ resolved
@@ -93,66 +93,6 @@
   set(CAROM_HAVE_HDF5 1)
 endif(HDF5_FOUND)
 
-<<<<<<< HEAD
-=======
-configure_file(${CMAKE_SOURCE_DIR}/CAROM_config.h.in
-  ${CMAKE_SOURCE_DIR}/CAROM_config.h @ONLY)
-
-# While it is tempting to use file globbing here, file globbing is
-# considered a "modern CMake anti-pattern" because "CMake is not a
-# build system -- it is a build system _generator_". Instead, use
-# some file name "stems" for generating file names. This construction
-# is useful when files may be moved to different directories.
-set(module_list
-  Matrix
-  Vector
-  BasisGenerator
-  BasisReader
-  BasisWriter
-  SVD
-  IncrementalSVD
-  IncrementalSVDFastUpdate
-  IncrementalSVDStandard
-  StaticSVD
-  RandomizedSVD
-  GreedyParameterPointSampler
-  GreedyParameterPointRandomSampler
-  GreedyParameterPointPreDefinedSampler
-  Interpolator
-  MatrixInterpolator
-  VectorInterpolator
-  Database
-  HDFDatabase
-  Utilities
-  ParallelBuffer
-  DMD
-  DEIM
-  QDEIM
-  GNAT
-  STSampling)
-set(source_files)
-foreach(module IN LISTS module_list)
-  list(APPEND source_files ${module}.C)
-endforeach(module) # IN LISTS module_list
-
-list(APPEND source_files
-  Options.h)
-
-if (USE_MFEM)
-    list(APPEND source_files
-      SampleMesh.hpp)
-endif()
-
-list(APPEND source_files
-  scalapack_c_wrapper.c
-  scalapack_f_wrapper.f90)
-if (BUILD_STATIC)
-  add_library(ROM ${source_files})
-else()
-  add_library(ROM SHARED ${source_files})
-endif()
-
->>>>>>> d459d9f3
 # List minimum version requirements for dependencies where possible to make
 # packaging easier later.
 find_package(HDF5 1.8.0 REQUIRED)
@@ -191,10 +131,7 @@
     poisson_local_rom_greedy
     dg_advection_global_rom
     dg_advection_local_rom_matrix_interp
-<<<<<<< HEAD
-=======
     mixed_nonlinear_diffusion
->>>>>>> d459d9f3
     dg_advection
     nonlinear_elasticity
     heat_conduction
@@ -204,10 +141,7 @@
     prom
     prom
     prom
-<<<<<<< HEAD
-=======
-    prom
->>>>>>> d459d9f3
+    prom
     dmd
     dmd
     dmd
