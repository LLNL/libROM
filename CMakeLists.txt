--- conflicted
+++ resolved
@@ -231,12 +231,10 @@
   set(unit_test_stems
     Vector
     Matrix
-<<<<<<< HEAD
     QDEIM
-=======
     DEIM
     GNAT
->>>>>>> aedd3a8f
+    QDEIM
     SVD
     StaticSVD
     IncrementalSVD)
