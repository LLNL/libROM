###############################################################################
#
#  Copyright (c) 2013-2021, Lawrence Livermore National Security, LLC
#  and other libROM project developers. See the top-level COPYRIGHT
#  file for details.
#
#  SPDX-License-Identifier: (Apache-2.0 OR MIT)
#
###############################################################################

# Debugging tip: If using the GNU Make generator (the default), build
# with `make VERBOSE=1` to see flags being used by GNU Make. This
# output helps in trying to diagnose configuration errors. The
# equivalent for the Ninja generator is `ninja -v`. Also note that
# because this project "uses Fortran" -- a Fortran compiler is
# required to infer Fortran name-mangling conventions -- KitWare's
# "ninja-fortran" is needed to run the resulting Ninja files. This
# software can be installed, e.g., via Spack (`spack install
# ninja-fortran`).

# Require CMake version 3.12 or later to expose modern features of
# CMake for maintainability. With additional work, it is possible to
# rewrite the build system generator for CMake 3.10+, 3.8+, 3.1+,
# 3.0+, or 2.8+, with increasing amounts of work as the minimum
# required version is decreased. Notably, CMake's find modules export
# targets (e.g., FindZLIB.cmake exports the ZLIB::ZLIB IMPORTED
# target) as of version 3.1, and CMake supports using the
# <PackageName>_ROOT variables to set the prefix search path for
# find_package(<PackageName>) as of version 3.12.
cmake_minimum_required(VERSION 3.12)
cmake_policy(SET CMP0074 NEW) # Use <PackageName>_ROOT variables in find_package

# Even though this project is a pure C++ library, the C language must be enabled
# for MPI and HDF5 dependency checking. The Fortran language must be enabled
# for Fortran-C name mangling convention detection.
project(libROM
  VERSION 0.0.1
  DESCRIPTION "Model reduction library emphasizing large-scale parallelism"
  HOMEPAGE_URL "https://github.com/LLNL/libROM"
  LANGUAGES C CXX Fortran)

set(libROM_CMAKE_PATH ${CMAKE_SOURCE_DIR}/cmake)
set(libROM_CMAKE_MODULE_PATH ${libROM_CMAKE_PATH}/modules)
list(APPEND CMAKE_MODULE_PATH ${libROM_CMAKE_MODULE_PATH})

option(USE_MFEM "Build libROM with MFEM" OFF)
option(BUILD_STATIC "Build libROM as a static library" OFF)

include(FortranCInterface)
FortranCInterface_HEADER(${CMAKE_SOURCE_DIR}/FCMangle.h
  MACRO_NAMESPACE "CAROM_FC_")
## Set a bunch of variables to generate a configure header
# Enable assertion checking if debug symbols generated
if((CMAKE_BUILD_TYPE STREQUAL "Debug") OR
    (CMAKE_BUILD_TYPE STREQUAL "RelWithDebInfo"))
  set(DEBUG_CHECK_ASSERTIONS "1")
endif((CMAKE_BUILD_TYPE STREQUAL "Debug") OR
    (CMAKE_BUILD_TYPE STREQUAL "RelWithDebInfo"))

set(CAROM_VERSION_MAJOR "${PROJECT_VERSION_MAJOR}")
set(CAROM_VERSION_MINOR "${PROJECT_VERSION_MINOR}")
set(CAROM_VERSION_PATCHLEVEL "${PROJECT_VERSION_PATCH}")
set(CAROM_PACKAGE ${CMAKE_PROJECT_NAME})
set(CAROM_PACKAGE_NAME ${CMAKE_PROJECT_NAME})
set(CAROM_PACKAGE_STRING "${CMAKE_PROJECT_NAME} ${CMAKE_PROJECT_VERSION}")
set(CAROM_PACKAGE_TARNAME ${CMAKE_PROJECT_NAME})
set(CAROM_PACKAGE_URL ${CMAKE_PROJECT_HOMEPAGE_URL})
set(CAROM_PACKAGE_VERSION ${CMAKE_PROJECT_VERSION})
set(CAROM_VERSION ${CMAKE_PROJECT_VERSION})

include(CheckIncludeFiles)
check_include_files(dlfcn.h CAROM_HAVE_DLFCN_H)
check_include_files(inttypes.h CAROM_HAVE_INTTYPES_H)
check_include_files(memory.h CAROM_HAVE_MEMORY_H)
check_include_files(stdint.h CAROM_HAVE_STDINT_H)
check_include_files(stdlib.h CAROM_HAVE_STDLIB_H)
check_include_files(strings.h CAROM_HAVE_STRINGS_H)
check_include_files(string.h CAROM_HAVE_STRING_H)
check_include_files(sys/stat.h CAROM_HAVE_SYS_STAT_H)
check_include_files(sys/types.h CAROM_HAVE_SYS_TYPES_H)
check_include_files(unistd.h CAROM_HAVE_UNISTD_H)

# Construct an expression consisting of the 24 ANSI C headers
set(stdc_header_list "assert.h;complex.h;ctype.h;errno.h;fenv.h;float.h")
set(stdc_header_list "${stdc_header_list};inttypes.h;iso646.h;limits.h")
set(stdc_header_list "${stdc_header_list};locale.h;math.h;setjmp.h;signal.h")
set(stdc_header_list "${stdc_header_list};stdarg.h;stdbool.h;stdint.h")
set(stdc_header_list "${stdc_header_list};stddef.h;stdio.h;stdlib.h;string.h")
set(stdc_header_list "${stdc_header_list};tgmath.h;time.h;wchar.h;wctype.h")
check_include_files("${stdc_header_list}" CAROM_STDC_HEADERS)

# Define variables for use in generating a configure file
if(GTEST_FOUND)
  set(CAROM_HAS_GTEST 1)
endif(GTEST_FOUND)

if(BLAS_FOUND)
  set(CAROM_HAVE_BLAS 1)
endif(BLAS_FOUND)

if(LAPACK_FOUND)
  set(CAROM_HAVE_LAPACK 1)
endif(LAPACK_FOUND)

if(HDF5_FOUND)
  set(CAROM_HAVE_HDF5 1)
endif(HDF5_FOUND)

configure_file(${CMAKE_SOURCE_DIR}/CAROM_config.h.in
  ${CMAKE_SOURCE_DIR}/CAROM_config.h @ONLY)

# While it is tempting to use file globbing here, file globbing is
# considered a "modern CMake anti-pattern" because "CMake is not a
# build system -- it is a build system _generator_". Instead, use
# some file name "stems" for generating file names. This construction
# is useful when files may be moved to different directories.
set(module_list
  Matrix
  Vector
  BasisGenerator
  BasisReader
  BasisWriter
  SVD
  IncrementalSVD
  IncrementalSVDFastUpdate
  IncrementalSVDStandard
  StaticSVD
  RandomizedSVD
  GreedyParameterPointSampler
  GreedyParameterPointRandomSampler
  GreedyParameterPointPreDefinedSampler
  Interpolator
  MatrixInterpolator
  VectorInterpolator
  Database
  HDFDatabase
  Utilities
  ParallelBuffer
  DMD
  DEIM
  QDEIM
  GNAT
  STSampling)
set(source_files)
foreach(module IN LISTS module_list)
  list(APPEND source_files ${module}.C)
endforeach(module) # IN LISTS module_list

list(APPEND source_files
  Options.h)

if (USE_MFEM)
    list(APPEND source_files
      SampleMesh.hpp)
endif()

list(APPEND source_files
  scalapack_c_wrapper.c
  scalapack_f_wrapper.f90)
if (BUILD_STATIC)
  add_library(ROM ${source_files})
else()
  add_library(ROM SHARED ${source_files})
endif()

# List minimum version requirements for dependencies where possible to make
# packaging easier later.
find_package(HDF5 1.8.0 REQUIRED)

find_package(BLAS 3.4.0 REQUIRED)
find_package(LAPACK 3.4.0 REQUIRED)

# If MKL libraries not found, search for reference ScaLAPACK. If MKL
# libraries found, search for MKL ScaLAPACK; if MKL ScaLAPACK not
# found, search for reference ScaLAPACK. It seems that only
if (BLAS_LIBRARIES MATCHES ".*mkl.*")
  find_package(MKL COMPONENTS BLACS ScaLAPACK)
  if (NOT MKL_ScaLAPACK_FOUND)
    find_package(ScaLAPACK REQUIRED)
    target_link_libraries(ROM PUBLIC ${ScaLAPACK_LIBRARIES})
  else()
    target_link_libraries(ROM PUBLIC ${MKL_ScaLAPACK_LIBRARY} ${MKL_BLACS_LIBRARY} ${MKL_LIBRARIES})
    target_include_directories(ROM PUBLIC ${MKL_INCLUDE_DIRS})
  endif()
else() # BLAS or LAPACK isn't MKL
  find_package(ScaLAPACK REQUIRED)
  target_link_libraries(ROM PUBLIC ${ScaLAPACK_LIBRARIES})
endif()

# In FindMPI.cmake, "CXX" refers to "the MPI C API [being] usable from C++"
find_package(MPI 1.2 REQUIRED)

find_package(ZLIB 1.2.3 REQUIRED)

find_package(Doxygen 1.8.5)

find_package(GTest 1.6.0)

if (USE_MFEM)
    find_library(MFEM mfem "${CMAKE_SOURCE_DIR}/dependencies/mfem")
    find_library(HYPRE HYPRE "${CMAKE_SOURCE_DIR}/dependencies/hypre/src/hypre/lib")
    find_library(PARMETIS parmetis "${CMAKE_SOURCE_DIR}/dependencies/parmetis-4.0.3/build/lib/libparmetis")
    find_library(METIS metis "${CMAKE_SOURCE_DIR}/dependencies/parmetis-4.0.3/build/lib/libmetis")
    find_path(MFEM_INCLUDES mfem.hpp "${CMAKE_SOURCE_DIR}/dependencies/mfem")
    find_path(HYPRE_INCLUDES HYPRE.h "${CMAKE_SOURCE_DIR}/dependencies/hypre/src/hypre/include")
    find_path(PARMETIS_INCLUDES metis.h "${CMAKE_SOURCE_DIR}/dependencies/parmetis-4.0.3/metis/include")
endif()

# PUBLIC dependencies are transitive; these dependencies are used in
# the API headers *and* in their implementations
#
# INTERFACE dependencies are used in the API headers, but not in the
# API implementation (e.g., API forwards objects to another library
# without dereferencing those objects -- only pointers are used)
#
# PRIVATE dependencies are used in the API implementation, but not in
# the headers
#
# Using both the MPI::MPI_C target and the two MPI_C "flag variables
# (i.e., "MPI_C_LINK_FLAGS, MPI_C_LIBRARIES) is probably redundant,
# but is done here to ease a potential rollback to CMake 2.8 or CMake
# 3.0.
target_link_libraries(ROM
  PUBLIC ${MPI_C_LINK_FLAGS} ${MPI_C_LIBRARIES} MPI::MPI_C ${MPI_FORTRAN_LINK_FLAGS} ${MPI_FORTRAN_LIBRARIES} MPI::MPI_Fortran ${HDF5_LIBRARIES}
  ${LAPACK_LIBRARIES} ${BLAS_LIBRARIES} ${MFEM} ${HYPRE} ${PARMETIS} ${METIS}
  PRIVATE ${ZLIB_LIBRARIES} ZLIB::ZLIB)

target_include_directories(ROM PUBLIC
  ${CMAKE_CURRENT_SOURCE_DIR}
  ${MFEM_INCLUDES}
  ${HYPRE_INCLUDES}
  ${PARMETIS_INCLUDES}
  ${HDF5_C_INCLUDE_DIRS}
  ${MPI_C_INCLUDE_DIRS}
  ${MFEM_C_INCLUDE_DIRS}
  PRIVATE ${CMAKE_CURRENT_SOURCE_DIR})

# Use the C++11 standard as an entire feature instead of
# enumerating individual compiler features for simplicity
target_compile_features(ROM PRIVATE cxx_std_11)

if (USE_MFEM)
  set(examples
<<<<<<< HEAD
    poisson_global_rom
    poisson_local_rom_greedy
    dg_advection_global_rom
    dg_advection_local_rom_matrix_interp
=======
    poisson
    poisson_greedy
    mixed_nonlinear_diffusion
>>>>>>> ffc7bc91
    dg_advection
    nonlinear_elasticity
    heat_conduction
    dg_euler)
  set(example_directories
    prom
    prom
    prom
    prom
    dmd
    dmd
    dmd
    dmd)

  list(LENGTH examples len1)
  math(EXPR len2 "${len1} - 1")

  foreach(val RANGE ${len2})
    list(GET examples ${val} name)
    list(GET example_directories ${val} example_dir)
    set(CMAKE_RUNTIME_OUTPUT_DIRECTORY ${CMAKE_BINARY_DIR}/examples/${example_dir})
    add_executable(${name} examples/${example_dir}/${name}.cpp)

    target_link_libraries(${name}
      PRIVATE ROM ${MPI_C_LINK_FLAGS} ${MPI_C_LIBRARIES} MPI::MPI_C ${MPI_FORTRAN_LINK_FLAGS} ${MPI_FORTRAN_LIBRARIES} MPI::MPI_Fortran)
    target_include_directories(${name}
      PRIVATE ${CMAKE_CURRENT_SOURCE_DIR}
      ${MPI_C_INCLUDE_DIRS})
    target_compile_features(${name} PRIVATE cxx_std_11)
  endforeach() # IN LISTS examples
endif()

set(regression_test_names
  smoke_test
  uneven_dist
  weak_scaling
  random_test
  smoke_static
  load_samples)

set(CMAKE_RUNTIME_OUTPUT_DIRECTORY ${CMAKE_BINARY_DIR}/tests)

foreach(name IN LISTS regression_test_names)
  add_executable(${name} tests/${name}.C)

  target_link_libraries(${name}
    PRIVATE ROM ${MPI_C_LINK_FLAGS} ${MPI_C_LIBRARIES} MPI::MPI_C ${MPI_FORTRAN_LINK_FLAGS} ${MPI_FORTRAN_LIBRARIES} MPI::MPI_Fortran)
  target_include_directories(${name}
    PRIVATE ${CMAKE_CURRENT_SOURCE_DIR}
    ${MPI_C_INCLUDE_DIRS})
  target_compile_features(${name} PRIVATE cxx_std_11)
endforeach(name) # IN LISTS regression_test_names

if(GTEST_FOUND)
  set(unit_test_stems
    Vector
    Matrix
    DEIM
    DMD
    GNAT
    QDEIM
    SVD
    StaticSVD
    RandomizedSVD
    IncrementalSVD
    GreedyParameterPointPreDefinedSampler)
  foreach(stem IN LISTS unit_test_stems)
    add_executable(test_${stem} tests/test_${stem}.C)
    target_link_libraries(test_${stem} PRIVATE ROM
      ${MPI_C_LINK_FLAGS} ${MPI_C_LIBRARIES} MPI::MPI_C ${MPI_FORTRAN_LINK_FLAGS} ${MPI_FORTRAN_LIBRARIES} MPI::MPI_Fortran GTest::GTest)
    target_include_directories(test_${stem}
      PRIVATE ${CMAKE_CURRENT_SOURCE_DIR}
      ${MPI_C_INCLUDE_DIRS})
    target_compile_features(test_${stem} PRIVATE cxx_std_11)
    target_compile_definitions(test_${stem} PRIVATE CAROM_HAS_GTEST)
  endforeach(stem) # IN LISTS unit_test_stems
endif(GTEST_FOUND)

# NOTE(goxberry@gmail.com, oxberry1@llnl.gov): This code snippet
# builds the Doxygen documentation, but outputs said documentation to
# ${CMAKE_CURRENT_SOURCE_DIR}/docs)...
if(DOXYGEN_FOUND)
  set(doxyfile ${CMAKE_CURRENT_SOURCE_DIR}/docs/Doxyfile)

  add_custom_target(
    documentation ALL
    COMMAND ${DOXYGEN_EXECUTABLE} ${doxyfile}
    WORKING_DIRECTORY ${CMAKE_CURRENT_SOURCE_DIR}
    COMMENT "Generating API documentation with Doxygen"
    VERBATIM
    )
  add_dependencies(documentation ROM)

  add_custom_target(
    doxygen_tagfile
    COMMAND ${CMAKE_COMMAND} -E copy
    ${CMAKE_CURRENT_SOURCE_DIR}/rom.tag
    ${CMAKE_CURRENT_BINARY_DIR}/docs/html/rom.tag)
  add_dependencies(doxygen_tagfile documentation)

endif(DOXYGEN_FOUND)<|MERGE_RESOLUTION|>--- conflicted
+++ resolved
@@ -241,21 +241,17 @@
 
 if (USE_MFEM)
   set(examples
-<<<<<<< HEAD
     poisson_global_rom
     poisson_local_rom_greedy
     dg_advection_global_rom
     dg_advection_local_rom_matrix_interp
-=======
-    poisson
-    poisson_greedy
     mixed_nonlinear_diffusion
->>>>>>> ffc7bc91
     dg_advection
     nonlinear_elasticity
     heat_conduction
     dg_euler)
   set(example_directories
+    prom
     prom
     prom
     prom
