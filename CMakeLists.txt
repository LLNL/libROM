--- conflicted
+++ resolved
@@ -188,12 +188,9 @@
       dmd
       dmd
       dmd
-<<<<<<< HEAD
-      dmd
-      dmd
-      dmd
-=======
->>>>>>> 57fcbf2d
+      dmd
+      dmd
+      dmd
       dmd)
 
     list(LENGTH examples len1)
