--- conflicted
+++ resolved
@@ -155,11 +155,8 @@
       local_dw_csv
       parametric_tw_csv
       parametric_dw_csv
-<<<<<<< HEAD
-      parametric_dw_csv_indicators)
-=======
+      parametric_dw_csv_indicators
       parametric_dmdc_heat_conduction)
->>>>>>> 76e052d4
     set(example_directories
       prom
       prom
