###############################################################################
#
#  Copyright (c) 2013-2023, Lawrence Livermore National Security, LLC
#  and other libROM project developers. See the top-level COPYRIGHT
#  file for details.
#
#  SPDX-License-Identifier: (Apache-2.0 OR MIT)
#
###############################################################################

# Require CMake version 3.12 or later to expose modern features of
# CMake for maintainability. With additional work, it is possible to
# rewrite the build system generator for CMake 3.10+, 3.8+, 3.1+,
# 3.0+, or 2.8+, with increasing amounts of work as the minimum
# required version is decreased. Notably, CMake's find modules export
# targets (e.g., FindZLIB.cmake exports the ZLIB::ZLIB IMPORTED
# target) as of version 3.1, and CMake supports using the
# <PackageName>_ROOT variables to set the prefix search path for
# find_package(<PackageName>) as of version 3.12.
cmake_minimum_required(VERSION 3.12)
cmake_policy(SET CMP0074 NEW) # Use <PackageName>_ROOT variables in find_package

# Even though this project is a pure C++ library, the C language must be enabled
# for MPI and HDF5 dependency checking. The Fortran language must be enabled
# for Fortran-C name mangling convention detection.
project(libROM
  VERSION 1.0.0
  DESCRIPTION "Model reduction library emphasizing large-scale parallelism"
  HOMEPAGE_URL "https://github.com/LLNL/libROM"
  LANGUAGES C CXX Fortran)

set(libROM_CMAKE_PATH ${CMAKE_SOURCE_DIR}/cmake)
set(libROM_CMAKE_MODULE_PATH ${libROM_CMAKE_PATH}/modules)
list(APPEND CMAKE_MODULE_PATH ${libROM_CMAKE_MODULE_PATH})

option(USE_MFEM "Build libROM with MFEM" OFF)
option(MFEM_USE_GSLIB "Build libROM with MFEM using GSLIB" OFF)
option(BUILD_STATIC "Build libROM as a static library" OFF)
option(ENABLE_EXAMPLES "Build examples and regression tests" ON)

## Set a bunch of variables to generate a configure header
# Enable assertion checking if debug symbols generated
if((CMAKE_BUILD_TYPE STREQUAL "Debug") OR
    (CMAKE_BUILD_TYPE STREQUAL "RelWithDebInfo"))
  set(DEBUG_CHECK_ASSERTIONS "1")
endif((CMAKE_BUILD_TYPE STREQUAL "Debug") OR
    (CMAKE_BUILD_TYPE STREQUAL "RelWithDebInfo"))

set(CAROM_VERSION_MAJOR "${PROJECT_VERSION_MAJOR}")
set(CAROM_VERSION_MINOR "${PROJECT_VERSION_MINOR}")
set(CAROM_VERSION_PATCHLEVEL "${PROJECT_VERSION_PATCH}")
set(CAROM_PACKAGE ${CMAKE_PROJECT_NAME})
set(CAROM_PACKAGE_NAME ${CMAKE_PROJECT_NAME})
set(CAROM_PACKAGE_STRING "${CMAKE_PROJECT_NAME} ${CMAKE_PROJECT_VERSION}")
set(CAROM_PACKAGE_TARNAME ${CMAKE_PROJECT_NAME})
set(CAROM_PACKAGE_URL ${CMAKE_PROJECT_HOMEPAGE_URL})
set(CAROM_PACKAGE_VERSION ${CMAKE_PROJECT_VERSION})
set(CAROM_VERSION ${CMAKE_PROJECT_VERSION})

include(CheckIncludeFiles)
check_include_files(dlfcn.h CAROM_HAVE_DLFCN_H)
check_include_files(inttypes.h CAROM_HAVE_INTTYPES_H)
check_include_files(memory.h CAROM_HAVE_MEMORY_H)
check_include_files(stdint.h CAROM_HAVE_STDINT_H)
check_include_files(stdlib.h CAROM_HAVE_STDLIB_H)
check_include_files(strings.h CAROM_HAVE_STRINGS_H)
check_include_files(string.h CAROM_HAVE_STRING_H)
check_include_files(sys/stat.h CAROM_HAVE_SYS_STAT_H)
check_include_files(sys/types.h CAROM_HAVE_SYS_TYPES_H)
check_include_files(unistd.h CAROM_HAVE_UNISTD_H)

# Construct an expression consisting of the 24 ANSI C headers
set(stdc_header_list "assert.h;complex.h;ctype.h;errno.h;fenv.h;float.h")
set(stdc_header_list "${stdc_header_list};inttypes.h;iso646.h;limits.h")
set(stdc_header_list "${stdc_header_list};locale.h;math.h;setjmp.h;signal.h")
set(stdc_header_list "${stdc_header_list};stdarg.h;stdbool.h;stdint.h")
set(stdc_header_list "${stdc_header_list};stddef.h;stdio.h;stdlib.h;string.h")
set(stdc_header_list "${stdc_header_list};tgmath.h;time.h;wchar.h;wctype.h")
check_include_files("${stdc_header_list}" CAROM_STDC_HEADERS)

# Define variables for use in generating a configure file
if(GTEST_FOUND)
  set(CAROM_HAS_GTEST 1)
endif(GTEST_FOUND)

if(BLAS_FOUND)
  set(CAROM_HAVE_BLAS 1)
endif(BLAS_FOUND)

if(LAPACK_FOUND)
  set(CAROM_HAVE_LAPACK 1)
endif(LAPACK_FOUND)

if(HDF5_FOUND)
  set(CAROM_HAVE_HDF5 1)
endif(HDF5_FOUND)

# List minimum version requirements for dependencies where possible to make
# packaging easier later.
find_package(HDF5 1.8.0 REQUIRED)

find_package(BLAS 3.4.0 REQUIRED)
find_package(LAPACK 3.4.0 REQUIRED)

# In FindMPI.cmake, "CXX" refers to "the MPI C API [being] usable from C++"
find_package(MPI 1.2 REQUIRED)

find_package(ZLIB 1.2.3 REQUIRED)

find_package(Doxygen 1.8.5)

find_package(GTest 1.6.0)

if (USE_MFEM)
    find_library(MFEM mfem "${CMAKE_SOURCE_DIR}/dependencies/mfem" "${MFEM_DIR}/lib")
    find_library(HYPRE HYPRE "${CMAKE_SOURCE_DIR}/dependencies/hypre/src/hypre/lib" "${HYPRE_DIR}/lib")
    find_library(PARMETIS parmetis "${CMAKE_SOURCE_DIR}/dependencies/parmetis-4.0.3/build/lib/libparmetis" "${PARMETIS_DIR}/lib")
    find_library(METIS metis "${CMAKE_SOURCE_DIR}/dependencies/parmetis-4.0.3/build/lib/libmetis" "${METIS_DIR}/lib")
    find_path(MFEM_INCLUDES mfem.hpp "${CMAKE_SOURCE_DIR}/dependencies/mfem" "${MFEM_DIR}/include")
    find_path(HYPRE_INCLUDES HYPRE.h "${CMAKE_SOURCE_DIR}/dependencies/hypre/src/hypre/include" "${HYPRE_DIR}/include")
    find_path(PARMETIS_INCLUDES metis.h "${CMAKE_SOURCE_DIR}/dependencies/parmetis-4.0.3/metis/include" "${PARMETIS_DIR}/metis/include")
endif()

add_subdirectory(lib)

# Use the C++11 standard as an entire feature instead of
# enumerating individual compiler features for simplicity
target_compile_features(ROM PRIVATE cxx_std_11)

if (ENABLE_EXAMPLES)
  if (USE_MFEM)
    set(examples
      poisson_global_rom
      poisson_local_rom_greedy
      dg_advection_global_rom
      dg_advection_local_rom_matrix_interp
      mixed_nonlinear_diffusion
      nonlinear_elasticity_global_rom
      linear_elasticity_global_rom
      maxwell_global_rom
<<<<<<< HEAD
      de_parametric_maxwell_greedy
=======
      maxwell_local_rom_greedy     
      grad_div_global_rom
>>>>>>> b3d9c5bd
      dg_advection
      nonlinear_elasticity
      heat_conduction
      heat_conduction_dmdc
      parametric_heat_conduction
      de_parametric_heat_conduction_greedy
      wave_equation
      dg_euler
      local_tw_csv
      local_dw_csv
      parametric_tw_csv
      parametric_dw_csv)
    set(example_directories
      prom
      prom
      prom
      prom
      prom
      prom
      prom
      prom
      prom
<<<<<<< HEAD
=======
      prom
>>>>>>> b3d9c5bd
      dmd
      dmd
      dmd
      dmd
      dmd
      dmd
      dmd
      dmd
      dmd
      dmd
      dmd
      dmd)

    list(LENGTH examples len1)
    math(EXPR len2 "${len1} - 1")

    foreach(val RANGE ${len2})
      list(GET examples ${val} name)
      list(GET example_directories ${val} example_dir)
      set(CMAKE_RUNTIME_OUTPUT_DIRECTORY ${CMAKE_BINARY_DIR}/examples/${example_dir})
      add_executable(${name} examples/${example_dir}/${name}.cpp)

      target_link_libraries(${name}
        PRIVATE ROM ${MPI_C_LINK_FLAGS} ${MPI_C_LIBRARIES} MPI::MPI_C ${MPI_FORTRAN_LINK_FLAGS} ${MPI_FORTRAN_LIBRARIES} MPI::MPI_Fortran)
      target_include_directories(${name}
        PRIVATE ${CMAKE_CURRENT_SOURCE_DIR}
        ${MPI_C_INCLUDE_DIRS})
      target_compile_features(${name} PRIVATE cxx_std_11)
    endforeach() # IN LISTS examples
    file(COPY examples/data DESTINATION ${CMAKE_BINARY_DIR}/examples)
    file(COPY examples/dmd/heat_conduction_csv.sh DESTINATION ${CMAKE_BINARY_DIR}/examples/dmd)
    file(COPY examples/dmd/heat_conduction_hdf.sh DESTINATION ${CMAKE_BINARY_DIR}/examples/dmd)
  endif()

  set(misc_example_names
    combine_samples)

  set(CMAKE_RUNTIME_OUTPUT_DIRECTORY ${CMAKE_BINARY_DIR}/examples/misc)

  foreach(name IN LISTS misc_example_names)
    add_executable(${name} examples/misc/${name}.cpp)

    target_link_libraries(${name}
      PRIVATE ROM ${MPI_C_LINK_FLAGS} ${MPI_C_LIBRARIES} MPI::MPI_C ${MPI_FORTRAN_LINK_FLAGS} ${MPI_FORTRAN_LIBRARIES} MPI::MPI_Fortran)
    target_include_directories(${name}
      PRIVATE ${CMAKE_CURRENT_SOURCE_DIR}
      ${MPI_C_INCLUDE_DIRS})
    target_compile_features(${name} PRIVATE cxx_std_11)
  endforeach(name) # IN LISTS misc_exmaple_names

  set(unit_test_names
    smoke_test
    test_include
    uneven_dist
    weak_scaling
    random_test
    smoke_static
    load_samples)
    
  if (USE_MFEM)
    set(regression_test_names
      basisComparator
      checkError
      computeSpeedup
      solutionComparator
      fileComparator)
  endif()

  set(CMAKE_RUNTIME_OUTPUT_DIRECTORY ${CMAKE_BINARY_DIR}/tests)

  foreach(name IN LISTS unit_test_names)
    add_executable(${name} unit_tests/${name}.cpp)
    target_link_libraries(${name}
      PRIVATE ROM ${MPI_C_LINK_FLAGS} ${MPI_C_LIBRARIES} MPI::MPI_C ${MPI_FORTRAN_LINK_FLAGS} ${MPI_FORTRAN_LIBRARIES} MPI::MPI_Fortran)
    target_include_directories(${name}
      PRIVATE ${CMAKE_CURRENT_SOURCE_DIR}
      ${MPI_C_INCLUDE_DIRS})
    target_compile_features(${name} PRIVATE cxx_std_11)
  endforeach(name) # IN LISTS unit_test_names

  if (USE_MFEM)
    foreach(name IN LISTS regression_test_names)
      add_executable(${name} regression_tests/${name}.cpp)
      target_link_libraries(${name}
        PRIVATE ROM ${MPI_C_LINK_FLAGS} ${MPI_C_LIBRARIES} MPI::MPI_C ${MPI_FORTRAN_LINK_FLAGS} ${MPI_FORTRAN_LIBRARIES} MPI::MPI_Fortran)
      target_include_directories(${name}
        PRIVATE ${CMAKE_CURRENT_SOURCE_DIR}
        ${MPI_C_INCLUDE_DIRS})
      target_compile_features(${name} PRIVATE cxx_std_11)
    endforeach(name) # IN LISTS regression_test_names
  endif()
endif(ENABLE_EXAMPLES)


if(GTEST_FOUND)
  set(unit_test_stems
    Vector
    Matrix
    DEIM
    DMD
    GNAT
    QDEIM
    S_OPT
    SVD
    StaticSVD
    RandomizedSVD
    IncrementalSVD
    IncrementalSVDBrand
    GreedyCustomSampler)
  foreach(stem IN LISTS unit_test_stems)
    add_executable(test_${stem} unit_tests/test_${stem}.cpp)
    target_link_libraries(test_${stem} PRIVATE ROM
      ${MPI_C_LINK_FLAGS} ${MPI_C_LIBRARIES} MPI::MPI_C ${MPI_FORTRAN_LINK_FLAGS} ${MPI_FORTRAN_LIBRARIES} MPI::MPI_Fortran GTest::GTest)
    target_include_directories(test_${stem}
      PRIVATE ${CMAKE_CURRENT_SOURCE_DIR}
      ${MPI_C_INCLUDE_DIRS})
    target_compile_features(test_${stem} PRIVATE cxx_std_11)
    target_compile_definitions(test_${stem} PRIVATE CAROM_HAS_GTEST)
  endforeach(stem) # IN LISTS unit_test_stems
endif(GTEST_FOUND)

# NOTE(goxberry@gmail.com, oxberry1@llnl.gov): This code snippet
# builds the Doxygen documentation, but outputs said documentation to
# ${CMAKE_CURRENT_SOURCE_DIR}/docs)...
if(DOXYGEN_FOUND)
  set(doxyfile ${CMAKE_CURRENT_SOURCE_DIR}/docs/Doxyfile)

  add_custom_target(
    documentation ALL
    COMMAND ${DOXYGEN_EXECUTABLE} ${doxyfile}
    WORKING_DIRECTORY ${CMAKE_CURRENT_SOURCE_DIR}
    COMMENT "Generating API documentation with Doxygen"
    VERBATIM
    )
  add_dependencies(documentation ROM)

  add_custom_target(
    doxygen_tagfile
    COMMAND ${CMAKE_COMMAND} -E copy
    ${CMAKE_CURRENT_SOURCE_DIR}/rom.tag
    ${CMAKE_CURRENT_BINARY_DIR}/docs/html/rom.tag)
  add_dependencies(doxygen_tagfile documentation)

endif(DOXYGEN_FOUND)<|MERGE_RESOLUTION|>--- conflicted
+++ resolved
@@ -138,12 +138,10 @@
       nonlinear_elasticity_global_rom
       linear_elasticity_global_rom
       maxwell_global_rom
-<<<<<<< HEAD
       de_parametric_maxwell_greedy
-=======
       maxwell_local_rom_greedy     
       grad_div_global_rom
->>>>>>> b3d9c5bd
+      master
       dg_advection
       nonlinear_elasticity
       heat_conduction
@@ -166,10 +164,7 @@
       prom
       prom
       prom
-<<<<<<< HEAD
-=======
-      prom
->>>>>>> b3d9c5bd
+      prom
       dmd
       dmd
       dmd
