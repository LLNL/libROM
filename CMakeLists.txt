###############################################################################
#
#  Copyright (c) 2013-2022, Lawrence Livermore National Security, LLC
#  and other libROM project developers. See the top-level COPYRIGHT
#  file for details.
#
#  SPDX-License-Identifier: (Apache-2.0 OR MIT)
#
###############################################################################

# Require CMake version 3.12 or later to expose modern features of
# CMake for maintainability. With additional work, it is possible to
# rewrite the build system generator for CMake 3.10+, 3.8+, 3.1+,
# 3.0+, or 2.8+, with increasing amounts of work as the minimum
# required version is decreased. Notably, CMake's find modules export
# targets (e.g., FindZLIB.cmake exports the ZLIB::ZLIB IMPORTED
# target) as of version 3.1, and CMake supports using the
# <PackageName>_ROOT variables to set the prefix search path for
# find_package(<PackageName>) as of version 3.12.
cmake_minimum_required(VERSION 3.12)
cmake_policy(SET CMP0074 NEW) # Use <PackageName>_ROOT variables in find_package

# Even though this project is a pure C++ library, the C language must be enabled
# for MPI and HDF5 dependency checking. The Fortran language must be enabled
# for Fortran-C name mangling convention detection.
project(libROM
  VERSION 1.0.0
  DESCRIPTION "Model reduction library emphasizing large-scale parallelism"
  HOMEPAGE_URL "https://github.com/LLNL/libROM"
  LANGUAGES C CXX Fortran)

set(libROM_CMAKE_PATH ${CMAKE_SOURCE_DIR}/cmake)
set(libROM_CMAKE_MODULE_PATH ${libROM_CMAKE_PATH}/modules)
list(APPEND CMAKE_MODULE_PATH ${libROM_CMAKE_MODULE_PATH})

option(USE_MFEM "Build libROM with MFEM" OFF)
option(BUILD_STATIC "Build libROM as a static library" OFF)

## Set a bunch of variables to generate a configure header
# Enable assertion checking if debug symbols generated
if((CMAKE_BUILD_TYPE STREQUAL "Debug") OR
    (CMAKE_BUILD_TYPE STREQUAL "RelWithDebInfo"))
  set(DEBUG_CHECK_ASSERTIONS "1")
endif((CMAKE_BUILD_TYPE STREQUAL "Debug") OR
    (CMAKE_BUILD_TYPE STREQUAL "RelWithDebInfo"))

set(CAROM_VERSION_MAJOR "${PROJECT_VERSION_MAJOR}")
set(CAROM_VERSION_MINOR "${PROJECT_VERSION_MINOR}")
set(CAROM_VERSION_PATCHLEVEL "${PROJECT_VERSION_PATCH}")
set(CAROM_PACKAGE ${CMAKE_PROJECT_NAME})
set(CAROM_PACKAGE_NAME ${CMAKE_PROJECT_NAME})
set(CAROM_PACKAGE_STRING "${CMAKE_PROJECT_NAME} ${CMAKE_PROJECT_VERSION}")
set(CAROM_PACKAGE_TARNAME ${CMAKE_PROJECT_NAME})
set(CAROM_PACKAGE_URL ${CMAKE_PROJECT_HOMEPAGE_URL})
set(CAROM_PACKAGE_VERSION ${CMAKE_PROJECT_VERSION})
set(CAROM_VERSION ${CMAKE_PROJECT_VERSION})

include(CheckIncludeFiles)
check_include_files(dlfcn.h CAROM_HAVE_DLFCN_H)
check_include_files(inttypes.h CAROM_HAVE_INTTYPES_H)
check_include_files(memory.h CAROM_HAVE_MEMORY_H)
check_include_files(stdint.h CAROM_HAVE_STDINT_H)
check_include_files(stdlib.h CAROM_HAVE_STDLIB_H)
check_include_files(strings.h CAROM_HAVE_STRINGS_H)
check_include_files(string.h CAROM_HAVE_STRING_H)
check_include_files(sys/stat.h CAROM_HAVE_SYS_STAT_H)
check_include_files(sys/types.h CAROM_HAVE_SYS_TYPES_H)
check_include_files(unistd.h CAROM_HAVE_UNISTD_H)

# Construct an expression consisting of the 24 ANSI C headers
set(stdc_header_list "assert.h;complex.h;ctype.h;errno.h;fenv.h;float.h")
set(stdc_header_list "${stdc_header_list};inttypes.h;iso646.h;limits.h")
set(stdc_header_list "${stdc_header_list};locale.h;math.h;setjmp.h;signal.h")
set(stdc_header_list "${stdc_header_list};stdarg.h;stdbool.h;stdint.h")
set(stdc_header_list "${stdc_header_list};stddef.h;stdio.h;stdlib.h;string.h")
set(stdc_header_list "${stdc_header_list};tgmath.h;time.h;wchar.h;wctype.h")
check_include_files("${stdc_header_list}" CAROM_STDC_HEADERS)

# Define variables for use in generating a configure file
if(GTEST_FOUND)
  set(CAROM_HAS_GTEST 1)
endif(GTEST_FOUND)

if(BLAS_FOUND)
  set(CAROM_HAVE_BLAS 1)
endif(BLAS_FOUND)

if(LAPACK_FOUND)
  set(CAROM_HAVE_LAPACK 1)
endif(LAPACK_FOUND)

if(HDF5_FOUND)
  set(CAROM_HAVE_HDF5 1)
endif(HDF5_FOUND)

# List minimum version requirements for dependencies where possible to make
# packaging easier later.
find_package(HDF5 1.8.0 REQUIRED)

find_package(BLAS 3.4.0 REQUIRED)
find_package(LAPACK 3.4.0 REQUIRED)

# In FindMPI.cmake, "CXX" refers to "the MPI C API [being] usable from C++"
find_package(MPI 1.2 REQUIRED)

find_package(ZLIB 1.2.3 REQUIRED)

find_package(Doxygen 1.8.5)

find_package(GTest 1.6.0)

if (USE_MFEM)
    find_library(MFEM mfem "${CMAKE_SOURCE_DIR}/dependencies/mfem")
    find_library(HYPRE HYPRE "${CMAKE_SOURCE_DIR}/dependencies/hypre/src/hypre/lib")
    find_library(PARMETIS parmetis "${CMAKE_SOURCE_DIR}/dependencies/parmetis-4.0.3/build/lib/libparmetis")
    find_library(METIS metis "${CMAKE_SOURCE_DIR}/dependencies/parmetis-4.0.3/build/lib/libmetis")
    find_path(MFEM_INCLUDES mfem.hpp "${CMAKE_SOURCE_DIR}/dependencies/mfem")
    find_path(HYPRE_INCLUDES HYPRE.h "${CMAKE_SOURCE_DIR}/dependencies/hypre/src/hypre/include")
    find_path(PARMETIS_INCLUDES metis.h "${CMAKE_SOURCE_DIR}/dependencies/parmetis-4.0.3/metis/include")
endif()

add_subdirectory(lib)

# Use the C++11 standard as an entire feature instead of
# enumerating individual compiler features for simplicity
target_compile_features(ROM PRIVATE cxx_std_11)

if (USE_MFEM)
  set(examples
    poisson_global_rom
    poisson_local_rom_greedy
    dg_advection_global_rom
    dg_advection_local_rom_matrix_interp
    mixed_nonlinear_diffusion
<<<<<<< HEAD
    nonlinear_elasticity_global_rom
=======
    linear_elasticity_global_rom
>>>>>>> 253f918e
    dg_advection
    nonlinear_elasticity
    heat_conduction
    parametric_heat_conduction
    dg_euler
    local_tw_csv
    parametric_tw_csv)
  set(example_directories
    prom
    prom
    prom
    prom
    prom
    prom
<<<<<<< HEAD
=======
    dmd
>>>>>>> 253f918e
    dmd
    dmd
    dmd
    dmd
    dmd
    dmd
    dmd)

  list(LENGTH examples len1)
  math(EXPR len2 "${len1} - 1")

  foreach(val RANGE ${len2})
    list(GET examples ${val} name)
    list(GET example_directories ${val} example_dir)
    set(CMAKE_RUNTIME_OUTPUT_DIRECTORY ${CMAKE_BINARY_DIR}/examples/${example_dir})
    add_executable(${name} examples/${example_dir}/${name}.cpp)

    target_link_libraries(${name}
      PRIVATE ROM ${MPI_C_LINK_FLAGS} ${MPI_C_LIBRARIES} MPI::MPI_C ${MPI_FORTRAN_LINK_FLAGS} ${MPI_FORTRAN_LIBRARIES} MPI::MPI_Fortran)
    target_include_directories(${name}
      PRIVATE ${CMAKE_CURRENT_SOURCE_DIR}
      ${MPI_C_INCLUDE_DIRS})
    target_compile_features(${name} PRIVATE cxx_std_11)
  endforeach() # IN LISTS examples
  file(COPY examples/data DESTINATION ${CMAKE_BINARY_DIR}/examples)
  file(COPY examples/dmd/heat_conduction_csv.sh DESTINATION ${CMAKE_BINARY_DIR}/examples/dmd)
endif()

set(misc_example_names
  combine_samples)

set(CMAKE_RUNTIME_OUTPUT_DIRECTORY ${CMAKE_BINARY_DIR}/examples/misc)

foreach(name IN LISTS misc_example_names)
  add_executable(${name} examples/misc/${name}.cpp)

  target_link_libraries(${name}
    PRIVATE ROM ${MPI_C_LINK_FLAGS} ${MPI_C_LIBRARIES} MPI::MPI_C ${MPI_FORTRAN_LINK_FLAGS} ${MPI_FORTRAN_LIBRARIES} MPI::MPI_Fortran)
  target_include_directories(${name}
    PRIVATE ${CMAKE_CURRENT_SOURCE_DIR}
    ${MPI_C_INCLUDE_DIRS})
  target_compile_features(${name} PRIVATE cxx_std_11)
endforeach(name) # IN LISTS misc_exmaple_names

set(regression_test_names
  smoke_test
  test_include
  uneven_dist
  weak_scaling
  random_test
  smoke_static
  load_samples)

set(CMAKE_RUNTIME_OUTPUT_DIRECTORY ${CMAKE_BINARY_DIR}/tests)

foreach(name IN LISTS regression_test_names)
  add_executable(${name} tests/${name}.cpp)

  target_link_libraries(${name}
    PRIVATE ROM ${MPI_C_LINK_FLAGS} ${MPI_C_LIBRARIES} MPI::MPI_C ${MPI_FORTRAN_LINK_FLAGS} ${MPI_FORTRAN_LIBRARIES} MPI::MPI_Fortran)
  target_include_directories(${name}
    PRIVATE ${CMAKE_CURRENT_SOURCE_DIR}
    ${MPI_C_INCLUDE_DIRS})
  target_compile_features(${name} PRIVATE cxx_std_11)
endforeach(name) # IN LISTS regression_test_names

if(GTEST_FOUND)
  set(unit_test_stems
    Vector
    Matrix
    DEIM
    DMD
    GNAT
    QDEIM
    S_OPT
    SVD
    StaticSVD
    RandomizedSVD
    IncrementalSVD
    GreedyCustomSampler)
  foreach(stem IN LISTS unit_test_stems)
    add_executable(test_${stem} tests/test_${stem}.cpp)
    target_link_libraries(test_${stem} PRIVATE ROM
      ${MPI_C_LINK_FLAGS} ${MPI_C_LIBRARIES} MPI::MPI_C ${MPI_FORTRAN_LINK_FLAGS} ${MPI_FORTRAN_LIBRARIES} MPI::MPI_Fortran GTest::GTest)
    target_include_directories(test_${stem}
      PRIVATE ${CMAKE_CURRENT_SOURCE_DIR}
      ${MPI_C_INCLUDE_DIRS})
    target_compile_features(test_${stem} PRIVATE cxx_std_11)
    target_compile_definitions(test_${stem} PRIVATE CAROM_HAS_GTEST)
  endforeach(stem) # IN LISTS unit_test_stems
endif(GTEST_FOUND)

# NOTE(goxberry@gmail.com, oxberry1@llnl.gov): This code snippet
# builds the Doxygen documentation, but outputs said documentation to
# ${CMAKE_CURRENT_SOURCE_DIR}/docs)...
if(DOXYGEN_FOUND)
  set(doxyfile ${CMAKE_CURRENT_SOURCE_DIR}/docs/Doxyfile)

  add_custom_target(
    documentation ALL
    COMMAND ${DOXYGEN_EXECUTABLE} ${doxyfile}
    WORKING_DIRECTORY ${CMAKE_CURRENT_SOURCE_DIR}
    COMMENT "Generating API documentation with Doxygen"
    VERBATIM
    )
  add_dependencies(documentation ROM)

  add_custom_target(
    doxygen_tagfile
    COMMAND ${CMAKE_COMMAND} -E copy
    ${CMAKE_CURRENT_SOURCE_DIR}/rom.tag
    ${CMAKE_CURRENT_BINARY_DIR}/docs/html/rom.tag)
  add_dependencies(doxygen_tagfile documentation)

endif(DOXYGEN_FOUND)<|MERGE_RESOLUTION|>--- conflicted
+++ resolved
@@ -132,11 +132,8 @@
     dg_advection_global_rom
     dg_advection_local_rom_matrix_interp
     mixed_nonlinear_diffusion
-<<<<<<< HEAD
     nonlinear_elasticity_global_rom
-=======
     linear_elasticity_global_rom
->>>>>>> 253f918e
     dg_advection
     nonlinear_elasticity
     heat_conduction
@@ -151,10 +148,7 @@
     prom
     prom
     prom
-<<<<<<< HEAD
-=======
-    dmd
->>>>>>> 253f918e
+    prom
     dmd
     dmd
     dmd
