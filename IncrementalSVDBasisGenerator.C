--- conflicted
+++ resolved
@@ -18,47 +18,13 @@
 namespace CAROM {
 
 IncrementalSVDBasisGenerator::IncrementalSVDBasisGenerator(
-<<<<<<< HEAD
-   int dim,
-   double linearity_tol,
-   double singular_value_tol,
-   bool skip_linearly_dependent,
-   bool fast_update,
-   int max_basis_dimension,
-   double initial_dt,
-   int samples_per_time_interval,
-   double sampling_tol,
-   double max_time_between_samples,
-=======
    IncrementalSVDOptions options,
->>>>>>> f7848bee
    const std::string& basis_file_name,
    Database::formats file_format) :
    SVDBasisGenerator(basis_file_name, file_format)
 {
-<<<<<<< HEAD
-   d_svdsampler.reset(new IncrementalSVDSampler(dim,
-                                                linearity_tol,
-                                                singular_value_tol,
-                                                skip_linearly_dependent,
-                                                fast_update,
-                                                max_basis_dimension,
-                                                initial_dt,
-                                                samples_per_time_interval,
-                                                sampling_tol,
-                                                max_time_between_samples,
-                                                basis_file_name,
-                                                save_state,
-                                                restore_state,
-                                                updateRightSV,
-                                                min_sampling_time_step_scale,
-                                                sampling_time_step_scale,
-                                                max_sampling_time_step_scale,
-                                                debug_algorithm));
-=======
    d_svdsampler.reset(new IncrementalSVDSampler(options,
                                                 basis_file_name));
->>>>>>> f7848bee
 }
 
 IncrementalSVDBasisGenerator::~IncrementalSVDBasisGenerator()
