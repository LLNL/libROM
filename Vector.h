--- conflicted
+++ resolved
@@ -612,11 +612,7 @@
          return item(i);
       }
       
-<<<<<<< HEAD
-      /** 
-=======
      /** 
->>>>>>> f49bcd6f
       * @brief print Vector into (a) file(s).
       *
       * @param[in] prefix The name of the prefix of the file name.
@@ -625,29 +621,17 @@
      void print(const char * prefix)
      {
        int my_rank;
-<<<<<<< HEAD
        CAROM_ASSERT(MPI_Comm_rank(MPI_COMM_WORLD, &my_rank) == MPI_SUCCESS);
-=======
-       CAROM_ASSERT(MPI_Comm_rank(comm, &my_rank) == MPI_SUCCESS);
->>>>>>> f49bcd6f
 
        std::string filename_str = prefix + std::to_string(my_rank); 
        const char * filename = filename_str.c_str();
        FILE * pFile = fopen(filename,"w");
        for (int k = 0; k < d_dim; ++k) { 
-<<<<<<< HEAD
-         fprintf(pFile, " %25.20e\t", d_vec[k]);
-       }
-       fclose(pFile);
-     }
-     
-=======
          fprintf(pFile, " %25.20e\n", d_vec[k]);
        }
        fclose(pFile);
      }
 
->>>>>>> f49bcd6f
    private:
       /**
        * @brief Default constructor is not implemented.
