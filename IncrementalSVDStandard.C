/******************************************************************************
 *
 * Copyright (c) 2013-2019, Lawrence Livermore National Security, LLC
 * and other libROM project developers. See the top-level COPYRIGHT
 * file for details.
 *
 * SPDX-License-Identifier: (Apache-2.0 OR MIT)
 *
 *****************************************************************************/

// Description: The concrete implementation of the incremental SVD algorithm
//              that is equivalent to but computationally more expensive than
//              the "fast update" method.

#include "IncrementalSVDStandard.h"
#include "HDFDatabase.h"

#include "mpi.h"

#include <cmath>
#include <limits>

namespace CAROM {

IncrementalSVDStandard::IncrementalSVDStandard(
<<<<<<< HEAD
   int dim,
   double linearity_tol,
   bool skip_linearly_dependent,
   int max_basis_dimension,
   int samples_per_time_interval,
   int max_time_intervals,
   const std::string& basis_file_name,
   bool save_state,
   bool restore_state,
   bool updateRightSV,
   bool debug_algorithm) :
   IncrementalSVD(dim,
      linearity_tol,
      skip_linearly_dependent,
      max_basis_dimension,
      samples_per_time_interval,
      max_time_intervals,
      basis_file_name,
      save_state,
      restore_state,
      updateRightSV,
      debug_algorithm)
=======
   IncrementalSVDOptions options,
   const std::string& basis_file_name) :
   IncrementalSVD(
      options,
      basis_file_name)
>>>>>>> f7848bee
{
   CAROM_ASSERT(options.dim > 0);
   CAROM_ASSERT(options.linearity_tol > 0.0);
   CAROM_ASSERT(options.samples_per_time_interval > 0);

   // If the state of the SVD is to be restored, do it now.  The base class,
   // IncrementalSVD, has already opened the database and restored the state
   // common to all incremental algorithms.  This particular class has no other
   // state to read and only needs to compute the basis.  If the database could
   // not be found then we can not restore the state.
   if (options.restore_state && d_state_database) {
      // Close and delete the database.
      d_state_database->close();
      delete d_state_database;

      // Compute the basis.
      computeBasis();
   }
}

IncrementalSVDStandard::~IncrementalSVDStandard()
{
   // If the state of the SVD is to be saved, then create the database now.
   // The IncrementalSVD base class destructor will save d_S and d_U.  This
   // derived class has no specific state to save.
   //
   // If there are multiple time intervals then saving and restoring the state
   // does not make sense as there is not one, all encompassing, basis.
   if (d_save_state && d_time_interval_start_times.size() == 1) {
      // Create state database file.
      d_state_database = new HDFDatabase();
      d_state_database->create(d_state_file_name);
   }
}

void
IncrementalSVDStandard::buildInitialSVD(
   double* u,
   double time)
{
   CAROM_ASSERT(u != 0);
   CAROM_ASSERT(time >= 0.0);

   // We have a new time interval.

   // If this is not the first time interval then write the basis vectors for
   // the just completed interval.  Delete d_basis and d_S of the just
   // completed time interval.
   int num_time_intervals =
      static_cast<int>(d_time_interval_start_times.size());
   if (num_time_intervals > 0) {
      delete d_basis;
      delete d_U;
      delete d_S;
      delete d_W;
   }
   increaseTimeInterval();
   d_time_interval_start_times[num_time_intervals] = time;

   // Build d_S for this new time interval.
   d_S = new Matrix(1, 1, false);
   Vector u_vec(u, d_dim, true);
   double norm_u = u_vec.norm();
   d_S->item(0, 0) = norm_u;

   // Build d_U for this new time interval.
   d_U = new Matrix(d_dim, 1, true);
   for (int i = 0; i < d_dim; ++i) {
      d_U->item(i, 0) = u[i]/norm_u;
   }

   // Build d_W for this new time interval.
   if (d_updateRightSV) {
     d_W = new Matrix(1, 1, false);
     d_W->item(0, 0) = 1.0;
   }

   // Compute the basis vectors for this time interval.
   computeBasis();

   // We now have the first sample for the new time interval.
   d_num_samples = 1;
}

void
IncrementalSVDStandard::computeBasis()
{
   /* Invalidate existing cached basis and update cached basis */
   delete d_basis;
   d_basis = new Matrix(*d_U);

   if (d_updateRightSV)
   {
      delete d_basis_right;
      d_basis_right = new Matrix(*d_W);
   }
}

void
IncrementalSVDStandard::addLinearlyDependentSample(
   const Matrix* A,
   const Matrix* W,
   const Matrix* sigma)
{
   CAROM_ASSERT(A != 0);
   CAROM_ASSERT(sigma != 0);

   // Chop a row and a column off of A to form Amod.  Also form
   // d_S by chopping a row and a column off of sigma.
   Matrix Amod(d_num_samples, d_num_samples, false);
   for (int row = 0; row < d_num_samples; ++row){
      for (int col = 0; col < d_num_samples; ++col) {
         Amod.item(row, col) = A->item(row, col);
         d_S->item(row, col) = sigma->item(row, col);
      }
   }

   // Multiply d_U and Amod and put result into d_U.
   Matrix* U_times_Amod = d_U->mult(Amod);
   delete d_U;
   d_U = U_times_Amod;

   // Chop a column off of W to form Wmod.
   Matrix* new_d_W;
   if (d_updateRightSV) {
     new_d_W = new Matrix(d_num_rows_of_W+1, d_num_samples, false);
     for (int row = 0; row < d_num_rows_of_W; ++row) {
        for (int col = 0; col < d_num_samples; ++col) {
           double new_d_W_entry = 0.0;
           for (int entry = 0; entry < d_num_samples; ++entry) {
              new_d_W_entry += d_W->item(row, entry)*W->item(entry, col);
           }
           new_d_W->item(row, col) = new_d_W_entry;
        }
     }
     for (int col = 0; col < d_num_samples; ++col) {
        new_d_W->item(d_num_rows_of_W, col) = W->item(d_num_samples, col);
     }
     delete d_W;
     d_W = new_d_W;
     ++d_num_rows_of_W;
   }

   // Reorthogonalize if necessary.
   long int max_U_dim;
   if (d_num_samples > d_total_dim) {
      max_U_dim = d_num_samples;
   }
   else {
      max_U_dim = d_total_dim;
   }
   if (fabs(checkOrthogonality(d_U)) >
       std::numeric_limits<double>::epsilon()*static_cast<double>(max_U_dim)) {
      reOrthogonalize(d_U);
   }
}

void
IncrementalSVDStandard::addNewSample(
   const Vector* j,
   const Matrix* A,
   const Matrix* W,
   Matrix* sigma)
{
   // Add j as a new column of d_U.  Then multiply by A to form a new d_U.
   Matrix tmp(d_dim, d_num_samples+1, true);
   for (int row = 0; row < d_dim; ++row) {
      for (int col = 0; col < d_num_samples; ++col) {
         tmp.item(row, col) = d_U->item(row, col);
      }
      tmp.item(row, d_num_samples) = j->item(row);
   }
   delete d_U;
   d_U = tmp.mult(A);

   Matrix* new_d_W;
   if (d_updateRightSV) {
     new_d_W = new Matrix(d_num_rows_of_W+1, d_num_samples+1, false);
     for (int row = 0; row < d_num_rows_of_W; ++row) {
        for (int col = 0; col < d_num_samples+1; ++col) {
           double new_d_W_entry = 0.0;
           for (int entry = 0; entry < d_num_samples; ++entry) {
              new_d_W_entry += d_W->item(row, entry)*W->item(entry, col);
           }
           new_d_W->item(row, col) = new_d_W_entry;
        }
     }
     for (int col = 0; col < d_num_samples+1; ++col) {
        new_d_W->item(d_num_rows_of_W, col) = W->item(d_num_samples, col);
     }
     delete d_W;
     d_W = new_d_W;
   }

   delete d_S;
   d_S = sigma;

   // We now have another sample.
   ++d_num_samples;
   ++d_num_rows_of_W;

   // Reorthogonalize if necessary.
   long int max_U_dim;
   if (d_num_samples > d_total_dim) {
      max_U_dim = d_num_samples;
   }
   else {
      max_U_dim = d_total_dim;
   }
   if (fabs(checkOrthogonality(d_U)) >
       std::numeric_limits<double>::epsilon()*static_cast<double>(max_U_dim)) {
      reOrthogonalize(d_U);
   }
   if (d_updateRightSV) {
     if (fabs(checkOrthogonality(d_W)) >
         std::numeric_limits<double>::epsilon()*d_num_samples) {
        reOrthogonalize(d_W);
     }
   }
}

}<|MERGE_RESOLUTION|>--- conflicted
+++ resolved
@@ -23,36 +23,11 @@
 namespace CAROM {
 
 IncrementalSVDStandard::IncrementalSVDStandard(
-<<<<<<< HEAD
-   int dim,
-   double linearity_tol,
-   bool skip_linearly_dependent,
-   int max_basis_dimension,
-   int samples_per_time_interval,
-   int max_time_intervals,
-   const std::string& basis_file_name,
-   bool save_state,
-   bool restore_state,
-   bool updateRightSV,
-   bool debug_algorithm) :
-   IncrementalSVD(dim,
-      linearity_tol,
-      skip_linearly_dependent,
-      max_basis_dimension,
-      samples_per_time_interval,
-      max_time_intervals,
-      basis_file_name,
-      save_state,
-      restore_state,
-      updateRightSV,
-      debug_algorithm)
-=======
    IncrementalSVDOptions options,
    const std::string& basis_file_name) :
    IncrementalSVD(
       options,
       basis_file_name)
->>>>>>> f7848bee
 {
    CAROM_ASSERT(options.dim > 0);
    CAROM_ASSERT(options.linearity_tol > 0.0);
