/******************************************************************************
 *
 * Copyright (c) 2013-2019, Lawrence Livermore National Security, LLC
 * and other libROM project developers. See the top-level COPYRIGHT
 * file for details.
 *
 * SPDX-License-Identifier: (Apache-2.0 OR MIT)
 *
 *****************************************************************************/

// Description: The concrete wrapper class for a specific incremental SVD
//              algorithm and sampler.  Implements interface of
//              SVDBasisGenerator.

#ifndef included_IncrementalSVDBasisGenerator_h
#define included_IncrementalSVDBasisGenerator_h

#include "SVDBasisGenerator.h"
#include "IncrementalSVD.h"

namespace CAROM {

/**
 * Class IncrementalSVDBasisGenerator implements the interface of base class
 * SVDBasisGenerator for the incremental svd algorithm.  Either the fast update
 * or the standard incremental algorithm may be specified through the
 * constructor.
 */

class IncrementalSVDBasisGenerator : public SVDBasisGenerator
{
   public:
      /**
       * @brief Constructor.
       *
       * @param[in] options The struct containing the options for this basis
       *                    generator.
       * @param[in] basis_file_name The base part of the name of the file
       *                            containing the basis vectors.  Each process
       *                            will append its process ID to this base
       *                            name.
       * @param[in] file_format The format of the file containing the basis
       *                        vectors.
       */
      IncrementalSVDBasisGenerator(
<<<<<<< HEAD
         int dim,
         double linearity_tol,
         double singular_value_tol,
         bool skip_linearly_dependent,
         bool fast_update,
         int max_basis_dimension,
         double initial_dt,
         int samples_per_time_interval,
         double sampling_tol,
         double max_time_between_samples,
=======
         IncrementalSVDOptions options,
>>>>>>> f7848bee
         const std::string& basis_file_name = "",
         Database::formats file_format = Database::HDF5);

      /**
       * @brief Destructor.
       */
      virtual
      ~IncrementalSVDBasisGenerator();

   private:
      /**
       * @brief Unimplemented default constructor.
       */
      IncrementalSVDBasisGenerator();

      /**
       * @brief Unimplemented copy constructor.
       */
      IncrementalSVDBasisGenerator(
         const IncrementalSVDBasisGenerator& other);

      /**
       * @brief Unimplemented assignment operator.
       */
      IncrementalSVDBasisGenerator&
      operator = (
         const IncrementalSVDBasisGenerator& rhs);
};

}

#endif<|MERGE_RESOLUTION|>--- conflicted
+++ resolved
@@ -43,20 +43,7 @@
        *                        vectors.
        */
       IncrementalSVDBasisGenerator(
-<<<<<<< HEAD
-         int dim,
-         double linearity_tol,
-         double singular_value_tol,
-         bool skip_linearly_dependent,
-         bool fast_update,
-         int max_basis_dimension,
-         double initial_dt,
-         int samples_per_time_interval,
-         double sampling_tol,
-         double max_time_between_samples,
-=======
          IncrementalSVDOptions options,
->>>>>>> f7848bee
          const std::string& basis_file_name = "",
          Database::formats file_format = Database::HDF5);
 
