/******************************************************************************
 *
 * Copyright (c) 2013-2024, Lawrence Livermore National Security, LLC
 * and other libROM project developers. See the top-level COPYRIGHT
 * file for details.
 *
 * SPDX-License-Identifier: (Apache-2.0 OR MIT)
 *
 *****************************************************************************/

// Description: The wrapper class for an SVD algorithm and
//              sampler.  This class controls all aspects of basis
//              vector generation.

#ifndef included_BasisGenerator_h
#define included_BasisGenerator_h

#include "BasisWriter.h"
#include "BasisReader.h"
#include "Options.h"
#include "svd/SVD.h"

#include "mpi.h"

#include <cmath>

/* Use C++11 built-in shared pointers if available; else fallback to Boost. */
#if __cplusplus >= 201103L
#include <memory>
#else
#include <boost/shared_ptr.hpp>
#endif

#include <string.h>

namespace CAROM {

class BasisWriter;
class BasisReader;
class Matrix;

/**
 * Class BasisGenerator defines the interface for the generation of basis
 * vectors via the SVD method.  This class wraps the SVD algorithm and sampler
 * and controls all aspects of basis vector generation.
 */
class BasisGenerator
{
public:
    /**
     * @brief Constructor.
     *
     * @param[in] options The struct containing the options for this basis
     *                    generator.
     * @param[in] incremental Whether to conduct static or incremental SVD
     * @param[in] basis_file_name The base part of the name of the file
     *                            containing the basis vectors.  Each process
     *                            will append its process ID to this base
     *                            name.
     * @param[in] file_format The format of the file containing the basis
     *                        vectors.
     */
    BasisGenerator(
        Options options,
        bool incremental,
        const std::string& basis_file_name = "",
        Database::formats file_format = Database::formats::HDF5);

    /**
     * @brief Destructor.
     */
    ~BasisGenerator();

    /**
     * @brief Returns true if it is time for the next svd sample.
     *
     * @pre time >= 0.0
     *
     * @param[in] time Time of interest.
     *
     * @return True if it is time for the next sample to be taken.
     */
    bool
    isNextSample(
        double time);

    /**
     * @brief Check whether right basis vectors will be updated.
     *
     * * @return True if the right basis vectors will be updated.
     */
    bool
    updateRightSV()
    {
        return d_update_right_SV;
    }

    /**
     * @brief Sample the new state, u_in, at the given time.
     *
     * @pre u_in != 0
     * @pre time >= 0.0
     *
     * @param[in] u_in The state at the specified time.
     * @param[in] add_without_increase If true, the addLinearlyDependent is
     *                                 invoked. This only applies to incremental
     *                                 SVD.
     *
     * @return True if the sampling was successful.
     */
    bool
    takeSample(
        double* u_in,
        bool add_without_increase = false);

    /**
     * @brief Signal that the final sample has been taken.
     *
     * @param[in] kind A string equal to "basis" or "snapshot", representing
     *                 which one will be written.
     */
    void
    endSamples(const std::string& kind = "basis")
    {
        if (d_basis_writer) {
            d_basis_writer->writeBasis(kind);
        }
    }

    /**
     * @brief Write current snapshot matrix.
     */
    void
    writeSnapshot()
    {
        if (d_basis_writer) {
            d_basis_writer->writeBasis("snapshot");
        }
    }

    /**
     * @brief Load previously saved sample (basis or state)
     *        within a column range.
     *
     * @param[in] base_file_name The base part of the name of the files
     *                           holding the basis/snapshot vectors.
     * @param[in] kind A string equal to "basis" or "snapshot", representing
     *                 which kind of data to load.
     * @param[in] col_min The first basis/snapshot vector to read.
     * @param[in] col_max The last basis/snapshot vector to read.
     * @param[in] db_format Format of the file to read.
     */
    void
    loadSampleRange(const std::string& base_file_name,
                    const std::string& kind  = "basis",
                    int col_min = 0,
                    int col_max = 1e9,
                    Database::formats db_format = Database::formats::HDF5);

    /**
     * @brief Load previously saved sample (basis or state).
     *
     * @param[in] base_file_name The base part of the name of the files
     *                           holding the basis/snapshot vectors.
     * @param[in] kind A string equal to "basis" or "snapshot", representing
     *                 which kind of data to load.
     * @param[in] cutoff The maximum number of basis/snapshot vectors to read.
     * @param[in] db_format Format of the file to read.
     */
    void
    loadSamples(const std::string& base_file_name,
                const std::string& kind  = "basis",
                int cut_off = 1e9,
                Database::formats db_format = Database::formats::HDF5);

    /**
     * @brief Computes next time an svd sample is needed.
     *
     * @pre u_in != 0
     * @pre rhs_in != 0
     * @pre time >= 0.0
     *
     * @param[in] u_in The state at the specified time.
     * @param[in] rhs_in The right hand side at the specified time.
     * @param[in] time The simulation time for the state.
     */
    double
    computeNextSampleTime(
        double* u_in,
        double* rhs_in,
        double time);

    /**
     * @brief Returns the basis vectors for the current time interval as a
     * Matrix.
     *
     * @return The basis vectors for the current time interval.
     */
    const Matrix*
    getSpatialBasis()
    {
        return d_svd->getSpatialBasis();
    }

    /**
     * @brief Returns the temporal basis vectors for the current time interval as a
     * Matrix.
     *
     * @return The temporal basis vectors for the current time interval.
     */
    const Matrix*
    getTemporalBasis()
    {
        return d_svd->getTemporalBasis();
    }

    /**
     * @brief Returns the singular values for the current time interval as a
     * Vector.
     *
     * @return The singular values for the current time interval.
     */
    const Vector*
    getSingularValues()
    {
        return d_svd->getSingularValues();
    }

    /**
     * @brief Returns the snapshot matrix for the current time interval.
     *
     * @return The snapshot matrix for the current time interval.
     */
    const Matrix*
    getSnapshotMatrix()
    {
        return d_svd->getSnapshotMatrix();
    }

    /**
     * @brief Returns the number of samples taken.
     *
     * @return The number of samples taken.
     */
    int getNumSamples() const
    {
        return d_svd->getNumSamples();
    }

<<<<<<< HEAD
    /**
     * @brief Prints the summary of recommended numbers of basis vectors.
     *
     * @param[in] energyFractionThreshold   Energy Fraction threshold
     *                                      (energy fraction = 1.0 - energyFractionThreshold).
     * @param[in] cutoff                    Number of basis vectors selected.
     * @param[in] cutoffOutputPath          Path of the summary file.
     * @param[in] first_sv                  First singular vector in the calculaton of energy.
     */
    void finalSummary(
        const double energyFractionThreshold,
        int & cutoff,
        const std::string & cutoffOutputPath = "",
        const int first_sv = 0);
=======
    friend class IncrementalDMD;
>>>>>>> b1319ff6

protected:
    /**
     * @brief Writer of basis vectors.
     */
    BasisWriter* d_basis_writer;

    /**
     * @brief Reader of basis vectors.
     */
    BasisReader* d_basis_reader;

    /**
     * @brief Whether to write snapshots instead of bases.
     */
    bool d_write_snapshots;

    /**
     * @brief Pointer to the abstract SVD algorithm object.
     */
#if __cplusplus >= 201103L
    std::shared_ptr<SVD> d_svd;
#else
    boost::shared_ptr<SVD> d_svd;
#endif

private:
    /**
     * @brief Unimplemented default constructor.
     */
    BasisGenerator();
    /**
     * @brief Unimplemented copy constructor.
     */
    BasisGenerator(
        const BasisGenerator& other);

    /**
     * @brief Unimplemented assignment operator.
     */
    BasisGenerator&
    operator = (
        const BasisGenerator& rhs);

    /**
     * @brief Resets sample time step.
     *
     * @param[in] new_dt New value of sample time step.
     */
    void
    resetDt(
        double new_dt);

    /**
     * @brief Returns the dimension of the system on this processor.
     *
     * @return The dimension of the system on this processor.
     */
    int
    getDim()
    {
        return d_dim;
    }

    /**
     * @brief If using incremental or static SVD
     */
    bool d_incremental;

    /**
     * @brief if true, isNextSample returns always true
     */
    bool d_update_right_SV;

    /**
     * @brief Sampling control tolerance.
     *
     * Limits error in projection of solution into the reduced order space.
     */
    double d_tol;

    /**
     * @brief Maximum time between samples.
     */
    double d_max_time_between_samples;

    /**
     * @brief Minimum sampling time step scale factor.
     */
    double d_min_sampling_time_step_scale;

    /**
     * @brief Sampling time step scale factor to apply to algorithm.
     */
    double d_sampling_time_step_scale;

    /**
     * @brief Maximum sampling time step scale factor.
     */
    double d_max_sampling_time_step_scale;

    /**
     * @brief Current time step.
     */
    double d_dt;

    /**
     * @brief Next time at which a sample should be taken.
     */
    double d_next_sample_time;

    /**
     * @brief The number of processors being run on.
     */
    int d_num_procs;

    /**
     * @brief Dimension of the system on this processor.
     *
     * Equivalent to d_svd->getDim().
     */
    const int d_dim;
};

}

#endif<|MERGE_RESOLUTION|>--- conflicted
+++ resolved
@@ -247,7 +247,6 @@
         return d_svd->getNumSamples();
     }
 
-<<<<<<< HEAD
     /**
      * @brief Prints the summary of recommended numbers of basis vectors.
      *
@@ -262,9 +261,8 @@
         int & cutoff,
         const std::string & cutoffOutputPath = "",
         const int first_sv = 0);
-=======
+    
     friend class IncrementalDMD;
->>>>>>> b1319ff6
 
 protected:
     /**
