/******************************************************************************
 *
 * Copyright (c) 2013-2021, Lawrence Livermore National Security, LLC
 * and other libROM project developers. See the top-level COPYRIGHT
 * file for details.
 *
 * SPDX-License-Identifier: (Apache-2.0 OR MIT)
 *
 *****************************************************************************/

// Description: A class that reads basis vectors from a file.

#include "BasisReader.h"
#include "utils/HDFDatabase.h"
#include "utils/CSVDatabase.h"
#include "Matrix.h"
#include "Vector.h"
#include "mpi.h"

namespace CAROM {

BasisReader::BasisReader(
    const std::string& base_file_name,
    Database::formats db_format) :
    d_last_basis_idx(-1),
    full_file_name(""),
    base_file_name_(base_file_name)
{
    CAROM_ASSERT(!base_file_name.empty());

    int mpi_init;
    MPI_Initialized(&mpi_init);
    int rank;
    if (mpi_init) {
        MPI_Comm_rank(MPI_COMM_WORLD, &rank);
    }
    else {
        rank = 0;
    }

    char tmp[100];
    sprintf(tmp, ".%06d", rank);
    full_file_name = base_file_name + tmp;
    if (db_format == Database::HDF5) {
        d_database = new HDFDatabase();
    }
    else if (db_format == Database::CSV) {
        d_database = new CSVDatabase();
    }

    std::cout << "Opening file: " << full_file_name << std::endl;
    d_database->open(full_file_name, "r");

    int num_time_intervals;
    double foo;
    d_database->getDouble("num_time_intervals", foo);
    num_time_intervals = static_cast<int>(foo);
    d_time_interval_start_times.resize(num_time_intervals);
    for (int i = 0; i < num_time_intervals; ++i) {
        sprintf(tmp, "time_%06d", i);
        d_database->getDouble(tmp, d_time_interval_start_times[i]);
    }
}

BasisReader::~BasisReader()
{
    d_database->close();
    delete d_database;
}

Matrix*
BasisReader::getSpatialBasis(
    double time)
{
    CAROM_ASSERT(0 < numTimeIntervals());
    CAROM_ASSERT(0 <= time);
    int num_time_intervals = numTimeIntervals();
    int i;
    for (i = 0; i < num_time_intervals-1; ++i) {
        if (d_time_interval_start_times[i] <= time &&
                time < d_time_interval_start_times[i+1]) {
            break;
        }
    }
    d_last_basis_idx = i;
    int num_rows = getDim("basis",time);
    int num_cols = getNumSamples("basis",time);

    char tmp[100];
    Matrix* spatial_basis_vectors = new Matrix(num_rows, num_cols, true);
    sprintf(tmp, "spatial_basis_%06d", i);
    d_database->getDoubleArray(tmp,
                               &spatial_basis_vectors->item(0, 0),
                               num_rows*num_cols);
    return spatial_basis_vectors;
}

Matrix*
BasisReader::getSpatialBasis(
    double time,
    int n)
{
    return getSpatialBasis(time, 1, n);
}

Matrix*
BasisReader::getSpatialBasis(
    double time,
    int start_col,
    int end_col)
{
    CAROM_ASSERT(0 < numTimeIntervals());
    CAROM_ASSERT(0 <= time);
    int num_time_intervals = numTimeIntervals();
    int i;
    for (i = 0; i < num_time_intervals-1; ++i) {
        if (d_time_interval_start_times[i] <= time &&
                time < d_time_interval_start_times[i+1]) {
            break;
        }
    }
    d_last_basis_idx = i;
    int num_rows = getDim("basis",time);
    int num_cols = getNumSamples("basis",time);

    char tmp[100];
    CAROM_VERIFY(0 < start_col <= num_cols);
    CAROM_VERIFY(start_col <= end_col && end_col <= num_cols);
    int num_cols_to_read = end_col - start_col + 1;

    Matrix* spatial_basis_vectors = new Matrix(num_rows, num_cols_to_read, true);
    sprintf(tmp, "spatial_basis_%06d", i);
    d_database->getDoubleArray(tmp,
                               &spatial_basis_vectors->item(0, 0),
                               num_rows*num_cols_to_read,
                               start_col - 1,
                               num_cols_to_read,
                               num_cols);
    return spatial_basis_vectors;
}

Matrix*
BasisReader::getSpatialBasis(
    double time,
    double ef)
{
    Vector* sv = getSingularValues(time);
    double total_energy = 0.0;
    double energy = 0.0;
    for (int i = 0; i < sv->dim(); i++)
    {
        total_energy += sv->item(i);
    }

    int num_used_singular_values = 0;
    for (int i = 0; i < sv->dim(); i++)
    {
        energy += sv->item(i);
        num_used_singular_values++;
        if (energy / total_energy >= ef)
        {
            break;
        }
    }

    delete sv;
    return getSpatialBasis(time, num_used_singular_values);
}

Matrix*
BasisReader::getTemporalBasis(
    double time)
{
    CAROM_ASSERT(0 < numTimeIntervals());
    CAROM_ASSERT(0 <= time);
    int num_time_intervals = numTimeIntervals();
    int i;
    for (i = 0; i < num_time_intervals-1; ++i) {
        if (d_time_interval_start_times[i] <= time &&
                time < d_time_interval_start_times[i+1]) {
            break;
        }
    }
    d_last_basis_idx = i;
    int num_rows = getDim("temporal_basis",time);
    int num_cols = getNumSamples("temporal_basis",time);

    char tmp[100];
    Matrix* temporal_basis_vectors = new Matrix(num_rows, num_cols, true);
    sprintf(tmp, "temporal_basis_%06d", i);
    d_database->getDoubleArray(tmp,
                               &temporal_basis_vectors->item(0, 0),
                               num_rows*num_cols);
    return temporal_basis_vectors;
}

Matrix*
BasisReader::getTemporalBasis(
    double time,
    int n)
{
    return getTemporalBasis(time, 1, n);
}

Matrix*
BasisReader::getTemporalBasis(
    double time,
    int start_col,
    int end_col)
{
    CAROM_ASSERT(0 < numTimeIntervals());
    CAROM_ASSERT(0 <= time);
    int num_time_intervals = numTimeIntervals();
    int i;
    for (i = 0; i < num_time_intervals-1; ++i) {
        if (d_time_interval_start_times[i] <= time &&
                time < d_time_interval_start_times[i+1]) {
            break;
        }
    }
    d_last_basis_idx = i;
    int num_rows = getDim("temporal_basis",time);
    int num_cols = getNumSamples("temporal_basis",time);

    char tmp[100];
    CAROM_VERIFY(0 < start_col <= num_cols);
    CAROM_VERIFY(start_col <= end_col && end_col <= num_cols);
    int num_cols_to_read = end_col - start_col + 1;

    Matrix* temporal_basis_vectors = new Matrix(num_rows, num_cols_to_read, true);
    sprintf(tmp, "temporal_basis_%06d", i);
    d_database->getDoubleArray(tmp,
                               &temporal_basis_vectors->item(0, 0),
                               num_rows*num_cols_to_read,
                               start_col - 1,
                               num_cols_to_read,
                               num_cols);
    return temporal_basis_vectors;
}

Matrix*
BasisReader::getTemporalBasis(
    double time,
    double ef)
{
    Vector* sv = getSingularValues(time);
    double total_energy = 0.0;
    double energy = 0.0;
    for (int i = 0; i < sv->dim(); i++)
    {
        total_energy += sv->item(i);
    }

    int num_used_singular_values = 0;
    for (int i = 0; i < sv->dim(); i++)
    {
        energy += sv->item(i);
        num_used_singular_values++;
        if (energy / total_energy >= ef)
        {
            break;
        }
    }

    delete sv;
    return getTemporalBasis(time, num_used_singular_values);
}

Vector*
BasisReader::getSingularValues(
    double time)
{
    CAROM_ASSERT(0 < numTimeIntervals());
    CAROM_ASSERT(0 <= time);
    int num_time_intervals = numTimeIntervals();
    int i;
    for (i = 0; i < num_time_intervals-1; ++i) {
        if (d_time_interval_start_times[i] <= time &&
                time < d_time_interval_start_times[i+1]) {
            break;
        }
    }
    d_last_basis_idx = i;
    char tmp[100];
    int size;
    sprintf(tmp, "singular_value_size_%06d", i);
    d_database->getInteger(tmp, size);

    Vector* singular_values = new Vector(size, false);
    sprintf(tmp, "singular_value_%06d", i);
    d_database->getDoubleArray(tmp,
                               &singular_values->item(0),
                               size);
    return singular_values;
}

Vector*
BasisReader::getSingularValues(
    double time,
    double ef)
{
    Vector* sv = getSingularValues(time);
    double total_energy = 0.0;
    double energy = 0.0;
    for (int i = 0; i < sv->dim(); i++)
    {
        total_energy += sv->item(i);
    }

    int num_used_singular_values = 0;
    for (int i = 0; i < sv->dim(); i++)
    {
        energy += sv->item(i);
        num_used_singular_values++;
        if (energy / total_energy >= ef)
        {
            break;
        }
    }

    Vector* truncated_singular_values = new Vector(num_used_singular_values,
            false);
    for (int i = 0; i < num_used_singular_values; i++)
    {
        truncated_singular_values->item(i) = sv->item(i);
    }

    delete sv;
    return truncated_singular_values;
}

int
<<<<<<< HEAD
BasisReader::getDim(
=======
BasisReader::getDim( 
    const std::string kind,
>>>>>>> 06900ced
    double time)
{
    CAROM_ASSERT(0 < numTimeIntervals());
    CAROM_ASSERT(0 <= time);
    CAROM_ASSERT((kind == "basis") || 
                 (kind == "snapshot") || 
                 (kind == "temporal_basis"));
    
    int num_time_intervals = numTimeIntervals();
    int i;
    for (i = 0; i < num_time_intervals-1; ++i) {
        if (d_time_interval_start_times[i] <= time &&
                time < d_time_interval_start_times[i+1]) {
            break;
        }
    }
    d_last_basis_idx = i;
    char tmp[100];
    int num_rows;
    if (kind == "basis") sprintf(tmp, "spatial_basis_num_rows_%06d", i);
    else if (kind == "snapshot") sprintf(tmp, "snapshot_matrix_num_rows_%06d", i);
    else if (kind == "temporal_basis") sprintf(tmp, "temporal_basis_num_rows_%06d", i);
    d_database->getInteger(tmp, num_rows);
    return num_rows;
}

int
BasisReader::getNumSamples(
    const std::string kind,
    double time)
{
    CAROM_ASSERT(0 < numTimeIntervals());
    CAROM_ASSERT(0 <= time);
    CAROM_ASSERT((kind == "basis") || 
                 (kind == "snapshot") || 
                 (kind == "temporal_basis"));

    int num_time_intervals = numTimeIntervals();
    int i;
    for (i = 0; i < num_time_intervals-1; ++i) {
        if (d_time_interval_start_times[i] <= time &&
                time < d_time_interval_start_times[i+1]) {
            break;
        }
    }
    d_last_basis_idx = i;
    char tmp[100];
    int num_cols;
    if (kind == "basis") sprintf(tmp, "spatial_basis_num_cols_%06d", i);
    else if (kind == "snapshot") sprintf(tmp, "snapshot_matrix_num_cols_%06d", i);
    else if (kind == "temporal_basis") sprintf(tmp, "temporal_basis_num_cols_%06d", i);
    d_database->getInteger(tmp, num_cols);
    return num_cols;
}

Matrix*
BasisReader::getSnapshotMatrix(
    double time)
{
    CAROM_ASSERT(0 < numTimeIntervals());
    CAROM_ASSERT(0 <= time);
    int num_time_intervals = numTimeIntervals();
    int i;
    for (i = 0; i < num_time_intervals-1; ++i) {
        if (d_time_interval_start_times[i] <= time &&
                time < d_time_interval_start_times[i+1]) {
            break;
        }
    }
    d_last_basis_idx = i;
    int num_rows = getDim("snapshot",time);
    int num_cols = getNumSamples("snapshot",time);

    char tmp[100];
    Matrix* snapshots = new Matrix(num_rows, num_cols, false);
    sprintf(tmp, "snapshot_matrix_%06d", i);
    d_database->getDoubleArray(tmp,
                               &snapshots->item(0, 0),
                               num_rows*num_cols);
    return snapshots;
}

Matrix*
BasisReader::getSnapshotMatrix(
    double time,
    int n)
{
    return getSnapshotMatrix(time, 1, n);
}

Matrix*
BasisReader::getSnapshotMatrix(
    double time,
    int start_col,
    int end_col)
{
    CAROM_ASSERT(0 < numTimeIntervals());
    CAROM_ASSERT(0 <= time);
    int num_time_intervals = numTimeIntervals();
    int i;
    for (i = 0; i < num_time_intervals-1; ++i) {
        if (d_time_interval_start_times[i] <= time &&
                time < d_time_interval_start_times[i+1]) {
            break;
        }
    }
    d_last_basis_idx = i;
    int num_rows = getDim("snapshot",time);
    int num_cols = getNumSamples("snapshot",time);

    CAROM_VERIFY(0 < start_col <= num_cols);
    CAROM_VERIFY(start_col <= end_col && end_col <= num_cols);
    int num_cols_to_read = end_col - start_col + 1;

    char tmp[100];
    Matrix* snapshots = new Matrix(num_rows, num_cols_to_read, false);
    sprintf(tmp, "snapshot_matrix_%06d", i);
    d_database->getDoubleArray(tmp,
                               &snapshots->item(0, 0),
                               num_rows*num_cols_to_read,
                               start_col - 1,
                               num_cols_to_read,
                               num_cols);
    return snapshots;
}
}<|MERGE_RESOLUTION|>--- conflicted
+++ resolved
@@ -330,12 +330,8 @@
 }
 
 int
-<<<<<<< HEAD
-BasisReader::getDim(
-=======
 BasisReader::getDim( 
     const std::string kind,
->>>>>>> 06900ced
     double time)
 {
     CAROM_ASSERT(0 < numTimeIntervals());
