--- conflicted
+++ resolved
@@ -66,13 +66,10 @@
 
 if (USE_MFEM)
     list(APPEND source_files
-<<<<<<< HEAD
       mfem/PointwiseSnapshot.hpp
       mfem/PointwiseSnapshot.cpp
-=======
       mfem/Utilities.hpp
       mfem/Utilities.cpp
->>>>>>> 61918c2f
       mfem/SampleMesh.hpp
       mfem/SampleMesh.cpp)
 endif()
