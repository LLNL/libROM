--- conflicted
+++ resolved
@@ -205,11 +205,7 @@
     getIntegerVector(
         const std::string& file_name,
         std::vector<int> &data,
-<<<<<<< HEAD
         bool append = false);
-=======
-        bool append);
->>>>>>> 8c6b5860
 
     /**
      * @brief Reads an array of doubles associated with the supplied filename.
@@ -287,11 +283,7 @@
     getDoubleVector(
         const std::string& file_name,
         std::vector<double> &data,
-<<<<<<< HEAD
         bool append = false);
-=======
-        bool append);
->>>>>>> 8c6b5860
 
     /**
      * @brief Reads a vector of strings associated with the supplied filename.
@@ -307,11 +299,7 @@
     getStringVector(
         const std::string& file_name,
         std::vector<std::string> &data,
-<<<<<<< HEAD
         bool append = false);
-=======
-        bool append);
->>>>>>> 8c6b5860
 
     /**
      * @brief Count the number of lines of CSV database file.
