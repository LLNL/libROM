--- conflicted
+++ resolved
@@ -154,12 +154,8 @@
 #endif
 
     std::ifstream d_fs(file_name.c_str());
-<<<<<<< HEAD
     CAROM_VERIFY(!d_fs.fail());
     int data_entry = 0.0;
-=======
-    int data_entry = 0;
->>>>>>> 8c6b5860
     for (int i = 0; i < nelements; ++i)
     {
         d_fs >> data_entry;
@@ -270,11 +266,7 @@
         {
             if (offset > 0)
             {
-<<<<<<< HEAD
                 offset--;
-=======
-                data[count++] = std::stod(data_entry);
->>>>>>> 8c6b5860
             }
             else
             {
