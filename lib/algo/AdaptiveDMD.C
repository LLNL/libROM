--- conflicted
+++ resolved
@@ -84,9 +84,6 @@
     delete f_snapshots;
 }
 
-<<<<<<< HEAD
-void AdaptiveDMD::interpolateSnapshots()
-=======
 Vector* AdaptiveDMD::predict(double t)
 {
     const std::pair<Vector*, Vector*> d_projected_init_pair(d_projected_init_real, d_projected_init_imaginary);
@@ -99,8 +96,7 @@
     return DMD::predict(init, t);
 }
 
-const Matrix* AdaptiveDMD::interpolateSnapshots()
->>>>>>> ff6e2b92
+void AdaptiveDMD::interpolateSnapshots()
 {
     CAROM_VERIFY(d_sampled_times.back()->item(0) > d_dt);
     CAROM_VERIFY(d_interp_snapshots.size() == 0);
@@ -134,13 +130,8 @@
         std::vector<double> rbf = obtainRBFToTrainingPoints(d_sampled_times, d_interp_method, d_rbf, d_epsilon, point);
 
         // Obtain the interpolated snapshot.
-<<<<<<< HEAD
-        CAROM::Vector* curr_interpolated_snapshot = obtainInterpolatedVector(d_sampled_times, d_snapshots, f_T, d_interp_method, rbf);
+        CAROM::Vector* curr_interpolated_snapshot = obtainInterpolatedVector(d_snapshots, f_T, d_interp_method, rbf);
         d_interp_snapshots.push_back(curr_interpolated_snapshot);
-=======
-        CAROM::Vector* curr_interpolated_snapshot = obtainInterpolatedVector(d_snapshots, f_T, d_interp_method, rbf);
-        interpolated_snapshots.push_back(curr_interpolated_snapshot);
->>>>>>> ff6e2b92
 
         delete point;
     }
