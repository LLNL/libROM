--- conflicted
+++ resolved
@@ -84,23 +84,7 @@
     delete f_snapshots;
 }
 
-<<<<<<< HEAD
-Vector* AdaptiveDMD::predict(double t)
-{
-    const std::pair<Vector*, Vector*> d_projected_init_pair(d_projected_init_real, d_projected_init_imaginary);
-    return predict(d_projected_init_pair, t);
-}
-
-Vector* AdaptiveDMD::predict(const std::pair<Vector*, Vector*> init, double t)
-{
-    t -= d_t_offset;
-    return DMD::predict(init, t);
-}
-
 void AdaptiveDMD::interpolateSnapshots()
-=======
-const Matrix* AdaptiveDMD::interpolateSnapshots()
->>>>>>> 890df4a8
 {
     CAROM_VERIFY(d_sampled_times.back()->item(0) > d_dt);
     CAROM_VERIFY(d_interp_snapshots.size() == 0);
