/******************************************************************************
 *
 * Copyright (c) 2013-2022, Lawrence Livermore National Security, LLC
 * and other libROM project developers. See the top-level COPYRIGHT
 * file for details.
 *
 * SPDX-License-Identifier: (Apache-2.0 OR MIT)
 *
 *****************************************************************************/

// Description: Implementation of the DMD algorithm.

#include "DMD.h"

#include "linalg/Matrix.h"
#include "linalg/Vector.h"
#include "linalg/scalapack_wrapper.h"
#include "utils/Utilities.h"
#include "utils/CSVDatabase.h"
#include "utils/HDFDatabase.h"
#include "mpi.h"

#include <cstring>

/* Use C++11 built-in shared pointers if available; else fallback to Boost. */
#if __cplusplus >= 201103L
#include <memory>
#else
#include <boost/shared_ptr.hpp>
#endif

/* Use automatically detected Fortran name-mangling scheme */
#define zgetrf CAROM_FC_GLOBAL(zgetrf, ZGETRF)
#define zgetri CAROM_FC_GLOBAL(zgetri, ZGETRI)

extern "C" {
    // LU decomposition of a general matrix.
    void zgetrf(int*, int*, double*, int*, int*, int*);

    // Generate inverse of a matrix given its LU decomposition.
    void zgetri(int*, double*, int*, int*, double*, int*, int*);
}

namespace CAROM {

DMD::DMD(int dim, Vector* state_offset)
{
    CAROM_VERIFY(dim > 0);

    // Get the rank of this process, and the number of processors.
    int mpi_init;
    MPI_Initialized(&mpi_init);
    if (mpi_init == 0) {
        MPI_Init(nullptr, nullptr);
    }

    MPI_Comm_rank(MPI_COMM_WORLD, &d_rank);
    MPI_Comm_size(MPI_COMM_WORLD, &d_num_procs);
    d_dim = dim;
    d_state_offset = state_offset;
    d_trained = false;
    d_init_projected = false;
}

DMD::DMD(int dim, double dt, Vector* state_offset)
{
    CAROM_VERIFY(dim > 0);
    CAROM_VERIFY(dt > 0.0);

    // Get the rank of this process, and the number of processors.
    int mpi_init;
    MPI_Initialized(&mpi_init);
    if (mpi_init == 0) {
        MPI_Init(nullptr, nullptr);
    }

    MPI_Comm_rank(MPI_COMM_WORLD, &d_rank);
    MPI_Comm_size(MPI_COMM_WORLD, &d_num_procs);
    d_dim = dim;
    d_dt = dt;
    d_state_offset = state_offset;
    d_trained = false;
    d_init_projected = false;
}

DMD::DMD(std::string base_file_name)
{
    // Get the rank of this process, and the number of processors.
    int mpi_init;
    MPI_Initialized(&mpi_init);
    if (mpi_init == 0) {
        MPI_Init(nullptr, nullptr);
    }

    MPI_Comm_rank(MPI_COMM_WORLD, &d_rank);
    MPI_Comm_size(MPI_COMM_WORLD, &d_num_procs);
    d_trained = true;
    d_init_projected = true;

    load(base_file_name);
}

DMD::DMD(std::vector<std::complex<double>> eigs, Matrix* phi_real,
         Matrix* phi_imaginary, int k,
         double dt, double t_offset, Vector* state_offset)
{
    // Get the rank of this process, and the number of processors.
    int mpi_init;
    MPI_Initialized(&mpi_init);
    if (mpi_init == 0) {
        MPI_Init(nullptr, nullptr);
    }

    MPI_Comm_rank(MPI_COMM_WORLD, &d_rank);
    MPI_Comm_size(MPI_COMM_WORLD, &d_num_procs);
    d_trained = true;
    d_init_projected = false;

    d_eigs = eigs;
    d_phi_real = phi_real;
    d_phi_imaginary = phi_imaginary;
    d_k = k;
    d_dt = dt;
    d_t_offset = t_offset;
    d_state_offset = state_offset;
}

void DMD::takeSample(double* u_in, double t)
{
    CAROM_VERIFY(u_in != 0);
    CAROM_VERIFY(t >= 0.0);
    Vector* sample = new Vector(u_in, d_dim, true);

    double orig_t = t;
    if (d_snapshots.empty())
    {
        d_t_offset = t;
        t = 0.0;
    }
    else
    {
        t -= d_t_offset;
    }

    // Erase any snapshots taken at the same or later time
    while (!d_sampled_times.empty() && d_sampled_times.back()->item(0) >= t)
    {
        if (d_rank == 0) std::cout << "Removing existing snapshot at time: " <<
                                       d_t_offset + d_sampled_times.back()->item(0) << std::endl;
        Vector* last_snapshot = d_snapshots.back();
        delete last_snapshot;
        d_snapshots.pop_back();
        d_sampled_times.pop_back();
    }

    if (d_snapshots.empty())
    {
        d_t_offset = orig_t;
        t = 0.0;
    }
    else
    {
        CAROM_VERIFY(d_sampled_times.back()->item(0) < t);
    }

    d_snapshots.push_back(sample);
    Vector* sampled_time = new Vector(&t, 1, false);
    d_sampled_times.push_back(sampled_time);
}

void DMD::train(double energy_fraction, const Matrix* W0, double linearity_tol)
{
    const Matrix* f_snapshots = getSnapshotMatrix();
    CAROM_VERIFY(f_snapshots->numColumns() > 1);
    CAROM_VERIFY(energy_fraction > 0 && energy_fraction <= 1);
    d_energy_fraction = energy_fraction;
    constructDMD(f_snapshots, d_rank, d_num_procs, W0, linearity_tol);

    delete f_snapshots;
}

void DMD::train(int k, const Matrix* W0, double linearity_tol)
{
    const Matrix* f_snapshots = getSnapshotMatrix();
    CAROM_VERIFY(f_snapshots->numColumns() > 1);
    CAROM_VERIFY(k > 0 && k <= f_snapshots->numColumns() - 1);
    d_energy_fraction = -1.0;
    d_k = k;
    constructDMD(f_snapshots, d_rank, d_num_procs, W0, linearity_tol);

    delete f_snapshots;
}

std::pair<Matrix*, Matrix*>
DMD::computeDMDSnapshotPair(const Matrix* snapshots)
{
    CAROM_VERIFY(snapshots->numColumns() > 1);

    // TODO: Making two copies of the snapshot matrix has a lot of overhead.
    //       We need to figure out a way to do submatrix multiplication and to
    //       reimplement this algorithm using one snapshot matrix.
    Matrix* f_snapshots_in = new Matrix(snapshots->numRows(),
                                        snapshots->numColumns() - 1, snapshots->distributed());
    Matrix* f_snapshots_out = new Matrix(snapshots->numRows(),
                                         snapshots->numColumns() - 1, snapshots->distributed());

    // Break up snapshots into snapshots_in and snapshots_out
    // snapshots_in = all columns of snapshots except last
    // snapshots_out = all columns of snapshots except first
    for (int i = 0; i < snapshots->numRows(); i++)
    {
        for (int j = 0; j < snapshots->numColumns() - 1; j++)
        {
            f_snapshots_in->item(i, j) = snapshots->item(i, j);
            f_snapshots_out->item(i, j) = snapshots->item(i, j + 1);
            if (d_state_offset)
            {
                f_snapshots_in->item(i, j) -= d_state_offset->item(i);
                f_snapshots_out->item(i, j) -= d_state_offset->item(i);
            }
        }
    }

    return std::pair<Matrix*,Matrix*>(f_snapshots_in, f_snapshots_out);
}

void
DMD::computePhi(struct DMDInternal dmd_internal_obj)
{
    // Calculate phi
    Matrix* f_snapshots_out_mult_d_basis_right =
        dmd_internal_obj.snapshots_out->mult(dmd_internal_obj.basis_right);
    Matrix* f_snapshots_out_mult_d_basis_right_mult_d_S_inv =
        f_snapshots_out_mult_d_basis_right->mult(dmd_internal_obj.S_inv);
    d_phi_real = f_snapshots_out_mult_d_basis_right_mult_d_S_inv->mult(
                     dmd_internal_obj.eigenpair->ev_real);
    d_phi_imaginary = f_snapshots_out_mult_d_basis_right_mult_d_S_inv->mult(
                          dmd_internal_obj.eigenpair->ev_imaginary);

    delete f_snapshots_out_mult_d_basis_right;
    delete f_snapshots_out_mult_d_basis_right_mult_d_S_inv;
}

void
DMD::constructDMD(const Matrix* f_snapshots,
                  int d_rank,
                  int d_num_procs,
                  const Matrix* W0,
                  double linearity_tol)
{
    std::pair<Matrix*, Matrix*> f_snapshot_pair = computeDMDSnapshotPair(
                f_snapshots);
    Matrix* f_snapshots_in = f_snapshot_pair.first;
    Matrix* f_snapshots_out = f_snapshot_pair.second;

    int *row_offset = new int[d_num_procs + 1];
    row_offset[d_num_procs] = f_snapshots_in->numDistributedRows();
    row_offset[d_rank] = f_snapshots_in->numRows();

    CAROM_VERIFY(MPI_Allgather(MPI_IN_PLACE,
                               1,
                               MPI_INT,
                               row_offset,
                               1,
                               MPI_INT,
                               MPI_COMM_WORLD) == MPI_SUCCESS);
    for (int i = d_num_procs - 1; i >= 0; i--) {
        row_offset[i] = row_offset[i + 1] - row_offset[i];
    }

    CAROM_VERIFY(row_offset[0] == 0);

    int d_blocksize = row_offset[d_num_procs] / d_num_procs;
    if (row_offset[d_num_procs] % d_num_procs != 0) d_blocksize += 1;

    SLPK_Matrix svd_input;

    // Calculate svd of snapshots_in
    initialize_matrix(&svd_input, f_snapshots_in->numColumns(),
                      f_snapshots_in->numDistributedRows(),
                      1, d_num_procs, d_blocksize, d_blocksize);

    for (int rank = 0; rank < d_num_procs; ++rank)
    {
        scatter_block(&svd_input, 1, row_offset[rank] + 1,
                      f_snapshots_in->getData(),
                      f_snapshots_in->numColumns(),
                      row_offset[rank + 1] - row_offset[rank], rank);
    }

    std::unique_ptr<SVDManager> d_factorizer(new SVDManager);

    // This block does the actual ScaLAPACK call to do the factorization.
    svd_init(d_factorizer.get(), &svd_input);
    d_factorizer->dov = 1;
    factorize(d_factorizer.get());
    free_matrix_data(&svd_input);

    // Compute how many basis vectors we will actually use.
    d_num_singular_vectors = std::min(f_snapshots_in->numColumns(),
                                      f_snapshots_in->numDistributedRows());
    for (int i = 0; i < d_num_singular_vectors; i++)
    {
        d_sv.push_back(d_factorizer->S[i]);
    }

    if (d_energy_fraction != -1.0)
    {
        d_k = d_num_singular_vectors;
        if (d_energy_fraction < 1.0)
        {
            double total_energy = 0.0;
            for (int i = 0; i < d_num_singular_vectors; i++)
            {
                total_energy += d_factorizer->S[i];
            }
            double current_energy = 0.0;
            for (int i = 0; i < d_num_singular_vectors; i++)
            {
                current_energy += d_factorizer->S[i];
                if (current_energy / total_energy >= d_energy_fraction)
                {
                    d_k = i + 1;
                    break;
                }
            }
        }
    }

    if (d_rank == 0) std::cout << "Using " << d_k << " basis vectors out of " <<
                                   d_num_singular_vectors << "." << std::endl;

    // Allocate the appropriate matrices and gather their elements.
    d_basis = new Matrix(f_snapshots->numRows(), d_k, f_snapshots->distributed());
    Matrix* d_S_inv = new Matrix(d_k, d_k, false);
    Matrix* d_basis_right = new Matrix(f_snapshots_in->numColumns(), d_k, false);

    for (int d_rank = 0; d_rank < d_num_procs; ++d_rank) {
        // V is computed in the transposed order so no reordering necessary.
        gather_block(&d_basis->item(0, 0), d_factorizer->V,
                     1, row_offset[static_cast<unsigned>(d_rank)]+1,
                     d_k, row_offset[static_cast<unsigned>(d_rank) + 1] -
                     row_offset[static_cast<unsigned>(d_rank)],
                     d_rank);

        // gather_transposed_block does the same as gather_block, but transposes
        // it; here, it is used to go from column-major to row-major order.
        gather_transposed_block(&d_basis_right->item(0, 0), d_factorizer->U, 1, 1,
                                f_snapshots_in->numColumns(), d_k, d_rank);
    }

    // Get inverse of singular values by multiplying by reciprocal.
    for (int i = 0; i < d_k; ++i)
    {
        d_S_inv->item(i, i) = 1 / d_factorizer->S[static_cast<unsigned>(i)];
    }

    Matrix* Q = NULL;

    // If W0 is not null, we need to ensure it is in the basis of W.
    if (W0 != NULL)
    {
        CAROM_VERIFY(W0->numRows() == d_basis->numRows());
        CAROM_VERIFY(linearity_tol >= 0.0);
        std::vector<int> lin_independent_cols_W;

        // Copy W0 and orthogonalize.
<<<<<<< HEAD
        Matrix* d_basis_init = new Matrix(f_snapshots->numRows(), W0->numColumns(), true);
=======
        Matrix* d_basis_init = new Matrix(f_snapshots->numRows(), W0->numColumns(),
                                          true);
>>>>>>> 61918c2f
        for (int i = 0; i < d_basis_init->numRows(); i++)
        {
            for (int j = 0; j < W0->numColumns(); j++)
            {
                d_basis_init->item(i, j) = W0->item(i, j);
            }
        }
        d_basis_init->orthogonalize();

        Vector W_col(f_snapshots->numRows(), f_snapshots->distributed());
        Vector l(W0->numColumns(), true);
        Vector W0l(f_snapshots->numRows(), f_snapshots->distributed());
<<<<<<< HEAD
        // Find which columns of d_basis are linearly independent from W0 
=======
        // Find which columns of d_basis are linearly independent from W0
>>>>>>> 61918c2f
        for (int j = 0; j < d_basis->numColumns(); j++)
        {
            // l = W0' * u
            for (int i = 0; i < f_snapshots->numRows(); i++)
            {
                W_col.item(i) = d_basis->item(i, j);
            }
            d_basis_init->transposeMult(W_col, l);

            // W0l = W0 * l
            d_basis_init->mult(l, W0l);

            // Compute k = sqrt(u.u - 2.0*l.l + basisl.basisl) which is ||u -
            // basisl||_{2}.  This is the error in the projection of u into the
            // reduced order space and subsequent lifting back to the full
            // order space.
            double k = W_col.inner_product(W_col) - 2.0*l.inner_product(l) +
<<<<<<< HEAD
                      W0l.inner_product(W0l);
=======
                       W0l.inner_product(W0l);
>>>>>>> 61918c2f
            if (k <= 0)
            {
                k = 0;
            }
            else
            {
                k = sqrt(k);
            }

            // Use k to see if the vector addressed by u is linearly dependent
            // on the left singular vectors.
            if (k >= linearity_tol)
            {
                lin_independent_cols_W.push_back(j);
            }
        }
        delete d_basis_init;

        // Add the linearly independent columns of W to W0. Call this new basis W_new.
<<<<<<< HEAD
        Matrix* d_basis_new = new Matrix(f_snapshots->numRows(), W0->numColumns() + lin_independent_cols_W.size(), true);
=======
        Matrix* d_basis_new = new Matrix(f_snapshots->numRows(),
                                         W0->numColumns() + lin_independent_cols_W.size(), true);
>>>>>>> 61918c2f
        for (int i = 0; i < d_basis_new->numRows(); i++)
        {
            for (int j = 0; j < W0->numColumns(); j++)
            {
                d_basis_new->item(i, j) = W0->item(i, j);
            }
            for (int j = 0; j < lin_independent_cols_W.size(); j++)
            {
<<<<<<< HEAD
                d_basis_new->item(i, j + W0->numColumns()) = d_basis->item(i, lin_independent_cols_W[j]);
=======
                d_basis_new->item(i, j + W0->numColumns()) = d_basis->item(i,
                        lin_independent_cols_W[j]);
>>>>>>> 61918c2f
            }
        }

        // Orthogonalize W_new.
        d_basis_new->orthogonalize();

        // Calculate Q = W* x W_new;
        Q = d_basis->transposeMult(d_basis_new);

        delete d_basis;
        d_basis = d_basis_new;

        d_k = d_basis_new->numColumns();
<<<<<<< HEAD
        if (d_rank == 0) std::cout << "After adding W0, now using " << d_k << " basis vectors." << std::endl;
=======
        if (d_rank == 0) std::cout << "After adding W0, now using " << d_k <<
                                       " basis vectors." << std::endl;
>>>>>>> 61918c2f
    }

    // Calculate A_tilde = U_transpose * f_snapshots_out * V * inv(S)
    Matrix* d_basis_mult_f_snapshots_out = d_basis->transposeMult(f_snapshots_out);
    Matrix* d_basis_mult_f_snapshots_out_mult_d_basis_right =
        d_basis_mult_f_snapshots_out->mult(d_basis_right);
    d_A_tilde = d_basis_mult_f_snapshots_out_mult_d_basis_right->mult(d_S_inv);
    if (Q == NULL)
    {
        d_A_tilde = d_basis_mult_f_snapshots_out_mult_d_basis_right->mult(d_S_inv);
    }
    else
    {
        Matrix* d_basis_mult_f_snapshots_out_mult_d_basis_right_mult_d_S_inv =
            d_basis_mult_f_snapshots_out_mult_d_basis_right->mult(d_S_inv);
<<<<<<< HEAD
        d_A_tilde = d_basis_mult_f_snapshots_out_mult_d_basis_right_mult_d_S_inv->mult(Q);
=======
        d_A_tilde = d_basis_mult_f_snapshots_out_mult_d_basis_right_mult_d_S_inv->mult(
                        Q);
>>>>>>> 61918c2f
        delete Q;
        delete d_basis_mult_f_snapshots_out_mult_d_basis_right_mult_d_S_inv;
    }

    // Calculate the right eigenvalues/eigenvectors of A_tilde
    ComplexEigenPair eigenpair = NonSymmetricRightEigenSolve(d_A_tilde);
    d_eigs = eigenpair.eigs;

    struct DMDInternal dmd_internal = {f_snapshots_in, f_snapshots_out, d_basis, d_basis_right, d_S_inv, &eigenpair};
    computePhi(dmd_internal);

    Vector* init = new Vector(f_snapshots_in->numRows(), true);
    for (int i = 0; i < init->dim(); i++)
    {
        init->item(i) = f_snapshots_in->item(i, 0);
    }

    // Calculate pinv(d_phi) * initial_condition.
    projectInitialCondition(init);

    d_trained = true;

    delete d_basis_right;
    delete d_S_inv;
    delete d_basis_mult_f_snapshots_out;
    delete d_basis_mult_f_snapshots_out_mult_d_basis_right;
    delete f_snapshots_in;
    delete f_snapshots_out;
    delete eigenpair.ev_real;
    delete eigenpair.ev_imaginary;
    delete init;
}

void
DMD::projectInitialCondition(const Vector* init, double t_offset)
{
    Matrix* d_phi_real_squared = d_phi_real->transposeMult(d_phi_real);
    Matrix* d_phi_real_squared_2 = d_phi_imaginary->transposeMult(d_phi_imaginary);
    *d_phi_real_squared += *d_phi_real_squared_2;

    Matrix* d_phi_imaginary_squared = d_phi_real->transposeMult(d_phi_imaginary);
    Matrix* d_phi_imaginary_squared_2 = d_phi_imaginary->transposeMult(d_phi_real);
    *d_phi_imaginary_squared -= *d_phi_imaginary_squared_2;

    double* inverse_input = new double[d_phi_real_squared->numRows() *
                                       d_phi_real_squared->numColumns() * 2];
    for (int i = 0; i < d_phi_real_squared->numRows(); i++)
    {
        int k = 0;
        for (int j = 0; j < d_phi_real_squared->numColumns() * 2; j++)
        {
            if (j % 2 == 0)
            {
                inverse_input[d_phi_real_squared->numColumns() * 2 * i + j] =
                    d_phi_real_squared->item(i, k);
            }
            else
            {
                inverse_input[d_phi_imaginary_squared->numColumns() * 2 * i + j] =
                    d_phi_imaginary_squared->item(i, k);
                k++;
            }
        }
    }

    // Call lapack routines to do the inversion.
    // Set up some stuff the lapack routines need.
    int info;
    int mtx_size = d_phi_real_squared->numColumns();
    int lwork = mtx_size*mtx_size*std::max(10,d_num_procs);
    int* ipiv = new int [mtx_size];
    double* work = new double [lwork];

    // Now call lapack to do the inversion.
    zgetrf(&mtx_size, &mtx_size, inverse_input, &mtx_size, ipiv, &info);
    zgetri(&mtx_size, inverse_input, &mtx_size, ipiv, work, &lwork, &info);

    d_phi_real_squared_inverse = d_phi_real_squared;
    d_phi_imaginary_squared_inverse = d_phi_imaginary_squared;

    for (int i = 0; i < d_phi_real_squared_inverse->numRows(); i++)
    {
        int k = 0;
        for (int j = 0; j < d_phi_real_squared_inverse->numColumns() * 2; j++)
        {
            if (j % 2 == 0)
            {
                d_phi_real_squared_inverse->item(i, k) =
                    inverse_input[d_phi_real_squared_inverse->numColumns() * 2 * i + j];
            }
            else
            {
                d_phi_imaginary_squared_inverse->item(i, k) =
                    inverse_input[d_phi_imaginary_squared_inverse->numColumns() * 2 * i + j];
                k++;
            }
        }
    }

    Vector* rhs_real = d_phi_real->transposeMult(init);
    Vector* rhs_imaginary = d_phi_imaginary->transposeMult(init);

    Vector* d_projected_init_real_1 = d_phi_real_squared_inverse->mult(rhs_real);
<<<<<<< HEAD
    Vector* d_projected_init_real_2 = d_phi_imaginary_squared_inverse->mult(rhs_imaginary);
    d_projected_init_real = d_projected_init_real_1->plus(d_projected_init_real_2);

    Vector* d_projected_init_imaginary_1 = d_phi_real_squared_inverse->mult(rhs_imaginary);
    Vector* d_projected_init_imaginary_2 = d_phi_imaginary_squared_inverse->mult(rhs_real);
=======
    Vector* d_projected_init_real_2 = d_phi_imaginary_squared_inverse->mult(
                                          rhs_imaginary);
    d_projected_init_real = d_projected_init_real_1->plus(d_projected_init_real_2);

    Vector* d_projected_init_imaginary_1 = d_phi_real_squared_inverse->mult(
            rhs_imaginary);
    Vector* d_projected_init_imaginary_2 = d_phi_imaginary_squared_inverse->mult(
            rhs_real);
>>>>>>> 61918c2f
    d_projected_init_imaginary = d_projected_init_imaginary_2->minus(
                                     d_projected_init_imaginary_1);

    delete d_phi_real_squared_2;
    delete d_projected_init_real_1;
    delete d_projected_init_real_2;
    delete d_phi_imaginary_squared_2;
    delete d_projected_init_imaginary_1;
    delete d_projected_init_imaginary_2;
    delete rhs_real;
    delete rhs_imaginary;

    delete [] inverse_input;
    delete [] ipiv;
    delete [] work;

    if (t_offset >= 0.0)
    {
        std::cout << "t_offset is updated from " << d_t_offset <<  
                  " to " << t_offset << std::endl;
        d_t_offset = t_offset;
    }
    d_init_projected = true;
}

Vector*
DMD::predict(double t, int power)
{
    CAROM_VERIFY(d_trained);
    CAROM_VERIFY(d_init_projected);
    CAROM_VERIFY(t >= 0.0);

    t -= d_t_offset;

    std::pair<Matrix*, Matrix*> d_phi_pair = phiMultEigs(t, power);
    Matrix* d_phi_mult_eigs_real = d_phi_pair.first;
    Matrix* d_phi_mult_eigs_imaginary = d_phi_pair.second;

    Vector* d_predicted_state_real_1 = d_phi_mult_eigs_real->mult(
                                           d_projected_init_real);
    Vector* d_predicted_state_real_2 = d_phi_mult_eigs_imaginary->mult(
                                           d_projected_init_imaginary);
    Vector* d_predicted_state_real = d_predicted_state_real_1->minus(
                                         d_predicted_state_real_2);
    addOffset(d_predicted_state_real, t, power);

    delete d_phi_mult_eigs_real;
    delete d_phi_mult_eigs_imaginary;
    delete d_predicted_state_real_1;
    delete d_predicted_state_real_2;

    return d_predicted_state_real;
}

void
DMD::addOffset(Vector*& result, double t, int power)
{
    if (d_state_offset)
    {
        *result += *d_state_offset;
    }
}

std::complex<double>
DMD::computeEigExp(std::complex<double> eig, double t)
{
    return std::pow(eig, t / d_dt);
}

std::pair<Matrix*, Matrix*>
DMD::phiMultEigs(double t, int power)
{
    Matrix* d_eigs_exp_real = new Matrix(d_k, d_k, false);
    Matrix* d_eigs_exp_imaginary = new Matrix(d_k, d_k, false);

    for (int i = 0; i < d_k; i++)
    {
        std::complex<double> eig_exp = computeEigExp(d_eigs[i], t);
        for (int k = 0; k < power; ++k)
        {
            eig_exp *= d_eigs[i];
        }
        d_eigs_exp_real->item(i, i) = std::real(eig_exp);
        d_eigs_exp_imaginary->item(i, i) = std::imag(eig_exp);
    }

    Matrix* d_phi_mult_eigs_real = d_phi_real->mult(d_eigs_exp_real);
    Matrix* d_phi_mult_eigs_real_2 = d_phi_imaginary->mult(d_eigs_exp_imaginary);
    *d_phi_mult_eigs_real -= *d_phi_mult_eigs_real_2;
    Matrix* d_phi_mult_eigs_imaginary = d_phi_real->mult(d_eigs_exp_imaginary);
    Matrix* d_phi_mult_eigs_imaginary_2 = d_phi_imaginary->mult(d_eigs_exp_real);
    *d_phi_mult_eigs_imaginary += *d_phi_mult_eigs_imaginary_2;

    delete d_eigs_exp_real;
    delete d_eigs_exp_imaginary;
    delete d_phi_mult_eigs_real_2;
    delete d_phi_mult_eigs_imaginary_2;

    return std::pair<Matrix*,Matrix*>(d_phi_mult_eigs_real,
                                      d_phi_mult_eigs_imaginary);
}

double
DMD::getTimeOffset() const
{
    return d_t_offset;
}

const Matrix*
DMD::getSnapshotMatrix()
{
    return createSnapshotMatrix(d_snapshots);
}

const Matrix*
DMD::createSnapshotMatrix(std::vector<Vector*> snapshots)
{
    CAROM_VERIFY(snapshots.size() > 0);
    CAROM_VERIFY(snapshots[0]->dim() > 0);
    for (int i = 0 ; i < snapshots.size() - 1; i++)
    {
        CAROM_VERIFY(snapshots[i]->dim() == snapshots[i + 1]->dim());
        CAROM_VERIFY(snapshots[i]->distributed() == snapshots[i + 1]->distributed());
    }

    Matrix* snapshot_mat = new Matrix(snapshots[0]->dim(), snapshots.size(),
                                      snapshots[0]->distributed());

    for (int i = 0; i < snapshots[0]->dim(); i++)
    {
        for (int j = 0; j < snapshots.size(); j++)
        {
            snapshot_mat->item(i, j) = snapshots[j]->item(i);
        }
    }

    return snapshot_mat;
}

void
DMD::load(std::string base_file_name)
{
    CAROM_ASSERT(!base_file_name.empty());

    char tmp[100];
    std::string full_file_name = base_file_name;
    HDFDatabase database;
    database.open(full_file_name, "r");

    sprintf(tmp, "dt");
    database.getDouble(tmp, d_dt);

    sprintf(tmp, "t_offset");
    database.getDouble(tmp, d_t_offset);

    sprintf(tmp, "k");
    database.getInteger(tmp, d_k);

    sprintf(tmp, "num_eigs");
    int num_eigs;
    database.getInteger(tmp, num_eigs);

    std::vector<double> eigs_real;
    std::vector<double> eigs_imag;

    sprintf(tmp, "eigs_real");
    eigs_real.resize(num_eigs);
    database.getDoubleArray(tmp, &eigs_real[0], num_eigs);

    sprintf(tmp, "eigs_imag");
    eigs_imag.resize(num_eigs);
    database.getDoubleArray(tmp, &eigs_imag[0], num_eigs);

    for (int i = 0; i < num_eigs; i++)
    {
        d_eigs.push_back(std::complex<double>(eigs_real[i], eigs_imag[i]));
    }
    database.close();

    full_file_name = base_file_name + "_basis";
    d_basis = new Matrix();
    d_basis->read(full_file_name);

    full_file_name = base_file_name + "_A_tilde";
    d_A_tilde = new Matrix();
    d_A_tilde->read(full_file_name);

    full_file_name = base_file_name + "_phi_real";
    d_phi_real = new Matrix();
    d_phi_real->read(full_file_name);

    full_file_name = base_file_name + "_phi_imaginary";
    d_phi_imaginary = new Matrix();
    d_phi_imaginary->read(full_file_name);

    full_file_name = base_file_name + "_phi_real_squared_inverse";
    d_phi_real_squared_inverse = new Matrix();
    d_phi_real_squared_inverse->read(full_file_name);

    full_file_name = base_file_name + "_phi_imaginary_squared_inverse";
    d_phi_imaginary_squared_inverse = new Matrix();
    d_phi_imaginary_squared_inverse->read(full_file_name);

    full_file_name = base_file_name + "_projected_init_real";
    d_projected_init_real = new Vector();
    d_projected_init_real->read(full_file_name);

    full_file_name = base_file_name + "_projected_init_imaginary";
    d_projected_init_imaginary = new Vector();
    d_projected_init_imaginary->read(full_file_name);

    full_file_name = base_file_name + "_state_offset";
    if (Utilities::file_exist(full_file_name + ".000000"))
    {
        d_state_offset = new Vector();
        d_state_offset->read(full_file_name);
    }

    MPI_Barrier(MPI_COMM_WORLD);
}

void
DMD::save(std::string base_file_name)
{
    CAROM_ASSERT(!base_file_name.empty());
    CAROM_VERIFY(d_trained);

    if (d_rank == 0)
    {
        char tmp[100];
        std::string full_file_name = base_file_name;
        HDFDatabase database;
        database.create(full_file_name);

        sprintf(tmp, "dt");
        database.putDouble(tmp, d_dt);

        sprintf(tmp, "t_offset");
        database.putDouble(tmp, d_t_offset);

        sprintf(tmp, "k");
        database.putInteger(tmp, d_k);

        sprintf(tmp, "num_eigs");
        database.putInteger(tmp, d_eigs.size());

        std::vector<double> eigs_real;
        std::vector<double> eigs_imag;

        for (int i = 0; i < d_eigs.size(); i++)
        {
            eigs_real.push_back(d_eigs[i].real());
            eigs_imag.push_back(d_eigs[i].imag());
        }

        sprintf(tmp, "eigs_real");
        database.putDoubleArray(tmp, &eigs_real[0], eigs_real.size());

        sprintf(tmp, "eigs_imag");
        database.putDoubleArray(tmp, &eigs_imag[0], eigs_imag.size());
        database.close();
    }

    std::string full_file_name;

    if (d_basis != NULL)
    {
        full_file_name = base_file_name + "_basis";
        d_basis->write(full_file_name);
    }

    if (d_A_tilde != NULL)
    {
        full_file_name = base_file_name + "_A_tilde";
        d_A_tilde->write(full_file_name);
    }

    full_file_name = base_file_name + "_phi_real";
    d_phi_real->write(full_file_name);

    full_file_name = base_file_name + "_phi_imaginary";
    d_phi_imaginary->write(full_file_name);

    full_file_name = base_file_name + "_phi_real_squared_inverse";
    d_phi_real_squared_inverse->write(full_file_name);

    full_file_name = base_file_name + "_phi_imaginary_squared_inverse";
    d_phi_imaginary_squared_inverse->write(full_file_name);

    full_file_name = base_file_name + "_projected_init_real";
    d_projected_init_real->write(full_file_name);

    full_file_name = base_file_name + "_projected_init_imaginary";
    d_projected_init_imaginary->write(full_file_name);

    if (d_state_offset != NULL)
    {
        full_file_name = base_file_name + "_state_offset";
        d_state_offset->write(full_file_name);
    }

    MPI_Barrier(MPI_COMM_WORLD);
}

void
DMD::summary(std::string base_file_name)
{
    if (d_rank == 0)
    {
        CSVDatabase* csv_db(new CSVDatabase);

        csv_db->putDoubleVector(base_file_name + "_singular_value.csv", d_sv,
                                d_num_singular_vectors, 16);
        csv_db->putComplexVector(base_file_name + "_eigenvalue.csv", d_eigs,
                                 d_eigs.size(), 16);

        delete csv_db;
    }
}

}<|MERGE_RESOLUTION|>--- conflicted
+++ resolved
@@ -365,12 +365,8 @@
         std::vector<int> lin_independent_cols_W;
 
         // Copy W0 and orthogonalize.
-<<<<<<< HEAD
-        Matrix* d_basis_init = new Matrix(f_snapshots->numRows(), W0->numColumns(), true);
-=======
         Matrix* d_basis_init = new Matrix(f_snapshots->numRows(), W0->numColumns(),
                                           true);
->>>>>>> 61918c2f
         for (int i = 0; i < d_basis_init->numRows(); i++)
         {
             for (int j = 0; j < W0->numColumns(); j++)
@@ -383,11 +379,7 @@
         Vector W_col(f_snapshots->numRows(), f_snapshots->distributed());
         Vector l(W0->numColumns(), true);
         Vector W0l(f_snapshots->numRows(), f_snapshots->distributed());
-<<<<<<< HEAD
-        // Find which columns of d_basis are linearly independent from W0 
-=======
         // Find which columns of d_basis are linearly independent from W0
->>>>>>> 61918c2f
         for (int j = 0; j < d_basis->numColumns(); j++)
         {
             // l = W0' * u
@@ -405,11 +397,7 @@
             // reduced order space and subsequent lifting back to the full
             // order space.
             double k = W_col.inner_product(W_col) - 2.0*l.inner_product(l) +
-<<<<<<< HEAD
-                      W0l.inner_product(W0l);
-=======
                        W0l.inner_product(W0l);
->>>>>>> 61918c2f
             if (k <= 0)
             {
                 k = 0;
@@ -429,12 +417,8 @@
         delete d_basis_init;
 
         // Add the linearly independent columns of W to W0. Call this new basis W_new.
-<<<<<<< HEAD
-        Matrix* d_basis_new = new Matrix(f_snapshots->numRows(), W0->numColumns() + lin_independent_cols_W.size(), true);
-=======
         Matrix* d_basis_new = new Matrix(f_snapshots->numRows(),
                                          W0->numColumns() + lin_independent_cols_W.size(), true);
->>>>>>> 61918c2f
         for (int i = 0; i < d_basis_new->numRows(); i++)
         {
             for (int j = 0; j < W0->numColumns(); j++)
@@ -443,12 +427,8 @@
             }
             for (int j = 0; j < lin_independent_cols_W.size(); j++)
             {
-<<<<<<< HEAD
-                d_basis_new->item(i, j + W0->numColumns()) = d_basis->item(i, lin_independent_cols_W[j]);
-=======
                 d_basis_new->item(i, j + W0->numColumns()) = d_basis->item(i,
                         lin_independent_cols_W[j]);
->>>>>>> 61918c2f
             }
         }
 
@@ -462,12 +442,8 @@
         d_basis = d_basis_new;
 
         d_k = d_basis_new->numColumns();
-<<<<<<< HEAD
-        if (d_rank == 0) std::cout << "After adding W0, now using " << d_k << " basis vectors." << std::endl;
-=======
         if (d_rank == 0) std::cout << "After adding W0, now using " << d_k <<
                                        " basis vectors." << std::endl;
->>>>>>> 61918c2f
     }
 
     // Calculate A_tilde = U_transpose * f_snapshots_out * V * inv(S)
@@ -483,12 +459,8 @@
     {
         Matrix* d_basis_mult_f_snapshots_out_mult_d_basis_right_mult_d_S_inv =
             d_basis_mult_f_snapshots_out_mult_d_basis_right->mult(d_S_inv);
-<<<<<<< HEAD
-        d_A_tilde = d_basis_mult_f_snapshots_out_mult_d_basis_right_mult_d_S_inv->mult(Q);
-=======
         d_A_tilde = d_basis_mult_f_snapshots_out_mult_d_basis_right_mult_d_S_inv->mult(
                         Q);
->>>>>>> 61918c2f
         delete Q;
         delete d_basis_mult_f_snapshots_out_mult_d_basis_right_mult_d_S_inv;
     }
@@ -592,13 +564,6 @@
     Vector* rhs_imaginary = d_phi_imaginary->transposeMult(init);
 
     Vector* d_projected_init_real_1 = d_phi_real_squared_inverse->mult(rhs_real);
-<<<<<<< HEAD
-    Vector* d_projected_init_real_2 = d_phi_imaginary_squared_inverse->mult(rhs_imaginary);
-    d_projected_init_real = d_projected_init_real_1->plus(d_projected_init_real_2);
-
-    Vector* d_projected_init_imaginary_1 = d_phi_real_squared_inverse->mult(rhs_imaginary);
-    Vector* d_projected_init_imaginary_2 = d_phi_imaginary_squared_inverse->mult(rhs_real);
-=======
     Vector* d_projected_init_real_2 = d_phi_imaginary_squared_inverse->mult(
                                           rhs_imaginary);
     d_projected_init_real = d_projected_init_real_1->plus(d_projected_init_real_2);
@@ -607,7 +572,6 @@
             rhs_imaginary);
     Vector* d_projected_init_imaginary_2 = d_phi_imaginary_squared_inverse->mult(
             rhs_real);
->>>>>>> 61918c2f
     d_projected_init_imaginary = d_projected_init_imaginary_2->minus(
                                      d_projected_init_imaginary_1);
 
