--- conflicted
+++ resolved
@@ -67,21 +67,12 @@
         for (int j = 0; j < snapshots->numColumns() - 1; j++)
         {
             f_snapshots_in->item(i, j) = snapshots->item(i, j);
-<<<<<<< HEAD
-            f_snapshots_out->item(i, j) = (snapshots->item(i, j + 1) - snapshots->item(i,
-                                           j)) /
-                                          (d_sampled_times[j + 1]->item(0) - d_sampled_times[j]->item(0));
-            if (d_state_offset) f_snapshots_in->item(i, j) -= d_state_offset->item(i);
-            if (d_derivative_offset) f_snapshots_out->item(i,
-                        j) -= d_derivative_offset->item(i);
-=======
             f_snapshots_out->item(i, j) =
                 (snapshots->item(i, j + 1) - snapshots->item(i,j)) /
                 (d_sampled_times[j + 1]->item(0) - d_sampled_times[j]->item(0));
             if (d_state_offset) f_snapshots_in->item(i, j) -= d_state_offset->item(i);
             if (d_derivative_offset) f_snapshots_out->item(i, j)
                 -= d_derivative_offset->item(i);
->>>>>>> 2e97067b
         }
     }
 
