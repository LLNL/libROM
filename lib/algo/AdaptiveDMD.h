--- conflicted
+++ resolved
@@ -71,7 +71,6 @@
     void train(int k);
 
     /**
-<<<<<<< HEAD
      * @brief Get the true dt between interpolated snapshots. 
      */
     double getTruedt();
@@ -80,7 +79,8 @@
      * @brief Get the interpolated snapshot matrix contained within d_interp_snapshots.
      */
     const Matrix* getInterpolatedSnapshots(); 
-=======
+
+    /**
      * @brief Predict state given a time. Uses the projected initial condition of the
      *        training dataset (the first column).
      *
@@ -97,7 +97,6 @@
      * @param[in] t The time of the outputted state
      */
     Vector* predict(const std::pair<Vector*, Vector*> init, double t);
->>>>>>> ff6e2b92
 
 private:
 
