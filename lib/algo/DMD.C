/******************************************************************************
 *
 * Copyright (c) 2013-2022, Lawrence Livermore National Security, LLC
 * and other libROM project developers. See the top-level COPYRIGHT
 * file for details.
 *
 * SPDX-License-Identifier: (Apache-2.0 OR MIT)
 *
 *****************************************************************************/

// Description: Implementation of the DMD algorithm.

#include "DMD.h"

#include "linalg/Matrix.h"
#include "linalg/Vector.h"
#include "linalg/scalapack_wrapper.h"
#include "utils/CSVDatabase.h"
#include "utils/HDFDatabase.h"
#include "mpi.h"

#include <cstring>

/* Use C++11 built-in shared pointers if available; else fallback to Boost. */
#if __cplusplus >= 201103L
#include <memory>
#else
#include <boost/shared_ptr.hpp>
#endif

/* Use automatically detected Fortran name-mangling scheme */
#define zgetrf CAROM_FC_GLOBAL(zgetrf, ZGETRF)
#define zgetri CAROM_FC_GLOBAL(zgetri, ZGETRI)

extern "C" {
    // LU decomposition of a general matrix.
    void zgetrf(int*, int*, double*, int*, int*, int*);

    // Generate inverse of a matrix given its LU decomposition.
    void zgetri(int*, double*, int*, int*, double*, int*, int*);
}

namespace CAROM {

DMD::DMD(int dim, double dt)
{
    CAROM_VERIFY(dim > 0);
    CAROM_VERIFY(dt > 0);

    // Get the rank of this process, and the number of processors.
    int mpi_init;
    MPI_Initialized(&mpi_init);
    if (mpi_init == 0) {
        MPI_Init(nullptr, nullptr);
    }

    MPI_Comm_rank(MPI_COMM_WORLD, &d_rank);
    MPI_Comm_size(MPI_COMM_WORLD, &d_num_procs);
    d_dim = dim;
    d_dt = dt;
    d_trained = false;
    d_init_projected = false;
}

DMD::DMD(std::string base_file_name)
{
    // Get the rank of this process, and the number of processors.
    int mpi_init;
    MPI_Initialized(&mpi_init);
    if (mpi_init == 0) {
        MPI_Init(nullptr, nullptr);
    }

    MPI_Comm_rank(MPI_COMM_WORLD, &d_rank);
    MPI_Comm_size(MPI_COMM_WORLD, &d_num_procs);
    d_trained = true;
    d_init_projected = true;

    load(base_file_name);
}

DMD::DMD(std::vector<std::complex<double>> eigs, Matrix* phi_real, Matrix* phi_imaginary, int k, double dt, double t_offset)
{
    // Get the rank of this process, and the number of processors.
    int mpi_init;
    MPI_Initialized(&mpi_init);
    if (mpi_init == 0) {
        MPI_Init(nullptr, nullptr);
    }

    MPI_Comm_rank(MPI_COMM_WORLD, &d_rank);
    MPI_Comm_size(MPI_COMM_WORLD, &d_num_procs);
    d_trained = true;
    d_init_projected = false;

    d_eigs = eigs;
    d_phi_real = phi_real;
    d_phi_imaginary = phi_imaginary;
    d_k = k;
    d_dt = dt;
    d_t_offset = t_offset;
}

DMD::DMD(std::string base_file_name)
{
    // Get the rank of this process, and the number of processors.
    int mpi_init;
    MPI_Initialized(&mpi_init);
    if (mpi_init == 0) {
        MPI_Init(nullptr, nullptr);
    }

    MPI_Comm_rank(MPI_COMM_WORLD, &d_rank);
    MPI_Comm_size(MPI_COMM_WORLD, &d_num_procs);
    d_trained = true;

    load(base_file_name);
}

void DMD::takeSample(double* u_in, double t)
{
    CAROM_VERIFY(u_in != 0);
    CAROM_VERIFY(t >= 0.0);
    Vector* sample = new Vector(u_in, d_dim, true);
    if (d_snapshots.empty())
    {
        d_t_offset = t;
    }
    d_snapshots.push_back(sample);
}

void DMD::train(double energy_fraction)
{
    const Matrix* f_snapshots = getSnapshotMatrix();
    CAROM_VERIFY(f_snapshots->numColumns() > 1);
    CAROM_VERIFY(energy_fraction > 0 && energy_fraction <= 1);
    d_energy_fraction = energy_fraction;
    constructDMD(f_snapshots, d_rank, d_num_procs);

    delete f_snapshots;
}

void DMD::train(int k)
{
    const Matrix* f_snapshots = getSnapshotMatrix();
    CAROM_VERIFY(f_snapshots->numColumns() > 1);
    CAROM_VERIFY(k > 0 && k <= f_snapshots->numColumns() - 1);
    d_energy_fraction = -1.0;
    d_k = k;
    constructDMD(f_snapshots, d_rank, d_num_procs);

    delete f_snapshots;
}

void
DMD::constructDMD(const Matrix* f_snapshots,
                  int d_rank,
                  int d_num_procs)
{
    // TODO: Making two copies of the snapshot matrix has a lot of overhead.
    //       We need to figure out a way to do submatrix multiplication and to
    //       reimplement this algorithm using one snapshot matrix.
    Matrix* f_snapshots_minus = new Matrix(f_snapshots->numRows(),
                                           f_snapshots->numColumns() - 1, f_snapshots->distributed());
    Matrix* f_snapshots_plus = new Matrix(f_snapshots->numRows(),
                                          f_snapshots->numColumns() - 1, f_snapshots->distributed());

    // Break up snapshots into snapshots_minus and snapshots_plus
    // snapshots_minus = all columns of snapshots except last
    // snapshots_plus = all columns of snapshots except first
    for (int i = 0; i < f_snapshots->numRows(); i++)
    {
        for (int j = 0; j < f_snapshots->numColumns() - 1; j++)
        {
            f_snapshots_minus->item(i, j) = f_snapshots->item(i, j);
            f_snapshots_plus->item(i, j) = f_snapshots->item(i, j + 1);
        }
        f_snapshots_plus->item(i, f_snapshots->numColumns() - 2) =
            f_snapshots->item(i, f_snapshots->numColumns() - 1);
    }

    int *row_offset = new int[d_num_procs + 1];
    row_offset[d_num_procs] = f_snapshots_minus->numDistributedRows();
    row_offset[d_rank] = f_snapshots_minus->numRows();

    CAROM_VERIFY(MPI_Allgather(MPI_IN_PLACE,
                               1,
                               MPI_INT,
                               row_offset,
                               1,
                               MPI_INT,
                               MPI_COMM_WORLD) == MPI_SUCCESS);
    for (int i = d_num_procs - 1; i >= 0; i--) {
        row_offset[i] = row_offset[i + 1] - row_offset[i];
    }

    CAROM_VERIFY(row_offset[0] == 0);

    int d_blocksize = row_offset[d_num_procs] / d_num_procs;
    if (row_offset[d_num_procs] % d_num_procs != 0) d_blocksize += 1;

    SLPK_Matrix svd_input;

    // Calculate svd of snapshots_minus
    initialize_matrix(&svd_input, f_snapshots_minus->numColumns(),
                      f_snapshots_minus->numDistributedRows(),
                      1, d_num_procs, d_blocksize, d_blocksize);

    for (int rank = 0; rank < d_num_procs; ++rank)
    {
        scatter_block(&svd_input, 1, row_offset[rank] + 1,
                      f_snapshots_minus->getData(),
                      f_snapshots_minus->numColumns(),
                      row_offset[rank + 1] - row_offset[rank], rank);
    }

    std::unique_ptr<SVDManager> d_factorizer(new SVDManager);

    // This block does the actual ScaLAPACK call to do the factorization.
    svd_init(d_factorizer.get(), &svd_input);
    d_factorizer->dov = 1;
    factorize(d_factorizer.get());
    free_matrix_data(&svd_input);

    // Compute how many basis vectors we will actually use.
    d_num_singular_vectors = std::min(f_snapshots_minus->numColumns(), f_snapshots_minus->numDistributedRows());
    if (d_energy_fraction != -1.0)
    {
        d_k = d_num_singular_vectors;
        double total_energy = 0.0;
        for (int i = 0; i < d_num_singular_vectors; i++)
        {
            d_sv.push_back(d_factorizer->S[i]);
            total_energy += d_factorizer->S[i];
        }
        double current_energy = 0.0;
        for (int i = 0; i < d_num_singular_vectors; i++)
        {
            current_energy += d_factorizer->S[i];
            if (current_energy / total_energy >= d_energy_fraction)
            {
                d_k = i + 1;
                break;
            }
        }
    }

    std::cout << "Using " << d_k << " basis vectors out of " << d_num_singular_vectors << "." << std::endl;

    // Allocate the appropriate matrices and gather their elements.
    d_basis = new Matrix(f_snapshots->numRows(), d_k, f_snapshots->distributed());
    Matrix* d_S_inv = new Matrix(d_k, d_k, false);
    Matrix* d_basis_right = new Matrix(f_snapshots_minus->numColumns(), d_k, false);

    for (int d_rank = 0; d_rank < d_num_procs; ++d_rank) {
        // V is computed in the transposed order so no reordering necessary.
        gather_block(&d_basis->item(0, 0), d_factorizer->V,
                     1, row_offset[static_cast<unsigned>(d_rank)]+1,
                     d_k, row_offset[static_cast<unsigned>(d_rank) + 1] -
                     row_offset[static_cast<unsigned>(d_rank)],
                     d_rank);

        // gather_transposed_block does the same as gather_block, but transposes
        // it; here, it is used to go from column-major to row-major order.
        gather_transposed_block(&d_basis_right->item(0, 0), d_factorizer->U, 1, 1,
                                f_snapshots_minus->numColumns(), d_k, d_rank);
    }

    // Get inverse of singular values by multiplying by reciprocal.
    for (int i = 0; i < d_k; ++i)
    {
        d_S_inv->item(i, i) = 1 / d_factorizer->S[static_cast<unsigned>(i)];
    }

    // Calculate A_tilde = U_transpose * f_snapshots_plus * V * inv(S)
    Matrix* d_basis_mult_f_snapshots_plus = d_basis->transposeMult(f_snapshots_plus);
    Matrix* d_basis_mult_f_snapshots_plus_mult_d_basis_right = d_basis_mult_f_snapshots_plus->mult(d_basis_right);
    d_A_tilde = d_basis_mult_f_snapshots_plus_mult_d_basis_right->mult(d_S_inv);

    // Calculate the right eigenvalues/eigenvectors of A_tilde
    ComplexEigenPair eigenpair = NonSymmetricRightEigenSolve(d_A_tilde);
    d_eigs = eigenpair.eigs;

    // Calculate phi
    Matrix* f_snapshots_plus_mult_d_basis_right = f_snapshots_plus->mult(d_basis_right);
    Matrix* f_snapshots_plus_mult_d_basis_right_mult_d_S_inv = f_snapshots_plus_mult_d_basis_right->mult(d_S_inv);
    d_phi_real = f_snapshots_plus_mult_d_basis_right_mult_d_S_inv->mult(eigenpair.ev_real);
    d_phi_imaginary = f_snapshots_plus_mult_d_basis_right_mult_d_S_inv->mult(eigenpair.ev_imaginary);

    Vector* init = new Vector(f_snapshots_minus->numRows(), true);
    for (int i = 0; i < init->dim(); i++)
    {
        init->item(i) = f_snapshots_minus->item(i, 0);
    }

    // Calculate pinv(d_phi) * initial_condition.
    projectInitialCondition(init);

    d_trained = true;

    delete d_basis_right;
    delete d_S_inv;
    delete d_basis_mult_f_snapshots_plus;
    delete d_basis_mult_f_snapshots_plus_mult_d_basis_right;
    delete f_snapshots_plus_mult_d_basis_right;
    delete f_snapshots_plus_mult_d_basis_right_mult_d_S_inv;
    delete f_snapshots_minus;
    delete f_snapshots_plus;
    delete eigenpair.ev_real;
    delete eigenpair.ev_imaginary;
    delete init;
}


void
DMD::projectInitialCondition(const Vector* init)
{
    Matrix* d_phi_real_squared = d_phi_real->transposeMult(d_phi_real);
    Matrix* d_phi_real_squared_2 = d_phi_imaginary->transposeMult(d_phi_imaginary);
    *d_phi_real_squared += *d_phi_real_squared_2;

    Matrix* d_phi_imaginary_squared = d_phi_real->transposeMult(d_phi_imaginary);
    Matrix* d_phi_imaginary_squared_2 = d_phi_imaginary->transposeMult(d_phi_real);
    *d_phi_imaginary_squared -= *d_phi_imaginary_squared_2;

    double* inverse_input = new double[d_phi_real_squared->numRows() * d_phi_real_squared->numColumns() * 2];
    for (int i = 0; i < d_phi_real_squared->numRows(); i++)
    {
        int k = 0;
        for (int j = 0; j < d_phi_real_squared->numColumns() * 2; j++)
        {
            if (j % 2 == 0)
            {
                inverse_input[d_phi_real_squared->numColumns() * 2 * i + j] = d_phi_real_squared->item(i, k);
            }
            else
            {
                inverse_input[d_phi_imaginary_squared->numColumns() * 2 * i + j] = d_phi_imaginary_squared->item(i, k);
                k++;
            }
        }
    }

    // Call lapack routines to do the inversion.
    // Set up some stuff the lapack routines need.
    int info;
    int mtx_size = d_phi_real_squared->numColumns();
    int lwork = mtx_size*mtx_size*std::max(10,d_num_procs);
    int* ipiv = new int [mtx_size];
    double* work = new double [lwork];

    // Now call lapack to do the inversion.
    zgetrf(&mtx_size, &mtx_size, inverse_input, &mtx_size, ipiv, &info);
    zgetri(&mtx_size, inverse_input, &mtx_size, ipiv, work, &lwork, &info);

    for (int i = 0; i < d_phi_real_squared->numRows(); i++)
    {
        int k = 0;
        for (int j = 0; j < d_phi_real_squared->numColumns() * 2; j++)
        {
            if (j % 2 == 0)
            {
                d_phi_real_squared->item(i, k) = inverse_input[d_phi_real_squared->numColumns() * 2 * i + j];
            }
            else
            {
                d_phi_imaginary_squared->item(i, k) = inverse_input[d_phi_imaginary_squared->numColumns() * 2 * i + j];
                k++;
            }
        }
    }

    Vector* rhs_real = d_phi_real->transposeMult(init);
    Vector* rhs_imaginary = d_phi_imaginary->transposeMult(init);

    Vector* d_projected_init_real_1 = d_phi_real_squared->mult(rhs_real);
    Vector* d_projected_init_real_2 = d_phi_imaginary_squared->mult(rhs_imaginary);
    d_projected_init_real = d_projected_init_real_1->plus(d_projected_init_real_2);

    Vector* d_projected_init_imaginary_1 = d_phi_real_squared->mult(rhs_imaginary);
    Vector* d_projected_init_imaginary_2 = d_phi_imaginary_squared->mult(rhs_real);
    d_projected_init_imaginary = d_projected_init_imaginary_2->minus(d_projected_init_imaginary_1);

    delete d_phi_real_squared;
    delete d_phi_real_squared_2;
    delete d_projected_init_real_1;
    delete d_projected_init_real_2;
    delete d_phi_imaginary_squared;
    delete d_phi_imaginary_squared_2;
    delete d_projected_init_imaginary_1;
    delete d_projected_init_imaginary_2;
    delete rhs_real;
    delete rhs_imaginary;

    delete [] inverse_input;
    delete [] ipiv;
    delete [] work;

    d_init_projected = true;
}

Vector*
DMD::predict(double t)
{
    CAROM_VERIFY(d_trained);
    CAROM_VERIFY(d_init_projected);
    CAROM_VERIFY(t >= 0.0);

    t -= d_t_offset;
    double t_dt = t / d_dt;
    std::pair<Matrix*, Matrix*> d_phi_pair = phiMultEigs(t_dt);
    Matrix* d_phi_mult_eigs_real = d_phi_pair.first;
    Matrix* d_phi_mult_eigs_imaginary = d_phi_pair.second;

    Vector* d_predicted_state_real_1 = d_phi_mult_eigs_real->mult(d_projected_init_real);
    Vector* d_predicted_state_real_2 = d_phi_mult_eigs_imaginary->mult(d_projected_init_imaginary);
    Vector* d_predicted_state_real = d_predicted_state_real_1->minus(d_predicted_state_real_2);

    delete d_phi_mult_eigs_real;
    delete d_phi_mult_eigs_imaginary;
    delete d_predicted_state_real_1;
    delete d_predicted_state_real_2;

    return d_predicted_state_real;
}

std::pair<Matrix*, Matrix*>
DMD::phiMultEigs(double t)
{
    Matrix* d_eigs_exp_real = new Matrix(d_k, d_k, false);
    Matrix* d_eigs_exp_imaginary = new Matrix(d_k, d_k, false);

    for (int i = 0; i < d_k; i++)
    {
        std::complex<double> eig_exp = std::pow(d_eigs[i], t);
        d_eigs_exp_real->item(i, i) = std::real(eig_exp);
        d_eigs_exp_imaginary->item(i, i) = std::imag(eig_exp);
    }

    Matrix* d_phi_mult_eigs_real = d_phi_real->mult(d_eigs_exp_real);
    Matrix* d_phi_mult_eigs_real_2 = d_phi_imaginary->mult(d_eigs_exp_imaginary);
    *d_phi_mult_eigs_real -= *d_phi_mult_eigs_real_2;
    Matrix* d_phi_mult_eigs_imaginary = d_phi_real->mult(d_eigs_exp_imaginary);
    Matrix* d_phi_mult_eigs_imaginary_2 = d_phi_imaginary->mult(d_eigs_exp_real);
    *d_phi_mult_eigs_imaginary += *d_phi_mult_eigs_imaginary_2;

    delete d_eigs_exp_real;
    delete d_eigs_exp_imaginary;
    delete d_phi_mult_eigs_real_2;
    delete d_phi_mult_eigs_imaginary_2;

    return std::pair<Matrix*,Matrix*>(d_phi_mult_eigs_real, d_phi_mult_eigs_imaginary);
}

double
DMD::getTimeOffset() const
{
    return d_t_offset;
}

const Matrix*
DMD::getSnapshotMatrix()
{
    return createSnapshotMatrix(d_snapshots);
}

const Matrix*
DMD::createSnapshotMatrix(std::vector<Vector*> snapshots)
{
    CAROM_VERIFY(snapshots.size() > 0);
    CAROM_VERIFY(snapshots[0]->dim() > 0);
    for (int i = 0 ; i < snapshots.size() - 1; i++)
    {
        CAROM_VERIFY(snapshots[i]->dim() == snapshots[i + 1]->dim());
        CAROM_VERIFY(snapshots[i]->distributed() == snapshots[i + 1]->distributed());
    }

    Matrix* snapshot_mat = new Matrix(snapshots[0]->dim(), snapshots.size(), snapshots[0]->distributed());

    for (int i = 0; i < snapshots[0]->dim(); i++)
    {
        for (int j = 0; j < snapshots.size(); j++)
        {
            snapshot_mat->item(i, j) = snapshots[j]->item(i);
        }
    }

    return snapshot_mat;
}

void
DMD::load(std::string base_file_name)
{
    CAROM_ASSERT(!base_file_name.empty());

    char tmp[100];
    std::string full_file_name = base_file_name;
    HDFDatabase database;
    database.open(full_file_name, "r");

    sprintf(tmp, "dt");
    database.getDouble(tmp, d_dt);

    sprintf(tmp, "t_offset");
    database.getDouble(tmp, d_t_offset);

    sprintf(tmp, "k");
    database.getInteger(tmp, d_k);

    sprintf(tmp, "num_eigs");
    int num_eigs;
    database.getInteger(tmp, num_eigs);

    std::vector<double> eigs_real;
    std::vector<double> eigs_imag;

    sprintf(tmp, "eigs_real");
    eigs_real.resize(num_eigs);
    database.getDoubleArray(tmp, &eigs_real[0], num_eigs);

    sprintf(tmp, "eigs_imag");
    eigs_imag.resize(num_eigs);
    database.getDoubleArray(tmp, &eigs_imag[0], num_eigs);

    for (int i = 0; i < num_eigs; i++)
    {
        d_eigs.push_back(std::complex<double>(eigs_real[i], eigs_imag[i]));
    }
    database.close();

<<<<<<< HEAD
    full_file_name = base_file_name + "_basis";
    d_basis = new Matrix();
    d_basis->read(full_file_name);

    full_file_name = base_file_name + "_A_tilde";
    d_A_tilde = new Matrix();
    d_A_tilde->read(full_file_name);

=======
>>>>>>> 9c7cbfb8
    full_file_name = base_file_name + "_phi_real";
    d_phi_real = new Matrix();
    d_phi_real->read(full_file_name);

    full_file_name = base_file_name + "_phi_imaginary";
    d_phi_imaginary = new Matrix();
    d_phi_imaginary->read(full_file_name);

    full_file_name = base_file_name + "_projected_init_real";
    d_projected_init_real = new Vector();
    d_projected_init_real->read(full_file_name);

    full_file_name = base_file_name + "_projected_init_imaginary";
    d_projected_init_imaginary = new Vector();
    d_projected_init_imaginary->read(full_file_name);

    MPI_Barrier(MPI_COMM_WORLD);
}

void
DMD::save(std::string base_file_name)
{
    CAROM_ASSERT(!base_file_name.empty());
    CAROM_VERIFY(d_trained);

    if (d_rank == 0)
    {
        char tmp[100];
        std::string full_file_name = base_file_name;
        HDFDatabase database;
        database.create(full_file_name);

        sprintf(tmp, "dt");
        database.putDouble(tmp, d_dt);

        sprintf(tmp, "t_offset");
        database.putDouble(tmp, d_t_offset);

        sprintf(tmp, "k");
        database.putInteger(tmp, d_k);

        sprintf(tmp, "num_eigs");
        database.putInteger(tmp, d_eigs.size());

        std::vector<double> eigs_real;
        std::vector<double> eigs_imag;

        for (int i = 0; i < d_eigs.size(); i++)
        {
            eigs_real.push_back(d_eigs[i].real());
            eigs_imag.push_back(d_eigs[i].imag());
        }

        sprintf(tmp, "eigs_real");
        database.putDoubleArray(tmp, &eigs_real[0], eigs_real.size());

        sprintf(tmp, "eigs_imag");
        database.putDoubleArray(tmp, &eigs_imag[0], eigs_imag.size());
        database.close();
    }

<<<<<<< HEAD
    std::string full_file_name;

    if (d_basis != NULL)
    {
        full_file_name = base_file_name + "_basis";
        d_basis->write(full_file_name);
    }

    if (d_A_tilde != NULL)
    {
        full_file_name = base_file_name + "_A_tilde";
        d_A_tilde->write(full_file_name);
    }

    full_file_name = base_file_name + "_phi_real";
=======
    std::string full_file_name = base_file_name + "_phi_real";
>>>>>>> 9c7cbfb8
    d_phi_real->write(full_file_name);

    full_file_name = base_file_name + "_phi_imaginary";
    d_phi_imaginary->write(full_file_name);

    full_file_name = base_file_name + "_projected_init_real";
    d_projected_init_real->write(full_file_name);

    full_file_name = base_file_name + "_projected_init_imaginary";
    d_projected_init_imaginary->write(full_file_name);

    MPI_Barrier(MPI_COMM_WORLD);
}

void
DMD::summary(std::string output_path)
{
    if (d_rank == 0)
    {
        CSVDatabase* csv_db(new CSVDatabase);

        csv_db->putDoubleVector(output_path + "/singular_value.csv", d_sv, d_num_singular_vectors);
        csv_db->putComplexVector(output_path + "/eigenvalue.csv", d_eigs, d_eigs.size());

        delete csv_db;
    }
}

}<|MERGE_RESOLUTION|>--- conflicted
+++ resolved
@@ -528,7 +528,6 @@
     }
     database.close();
 
-<<<<<<< HEAD
     full_file_name = base_file_name + "_basis";
     d_basis = new Matrix();
     d_basis->read(full_file_name);
@@ -537,8 +536,6 @@
     d_A_tilde = new Matrix();
     d_A_tilde->read(full_file_name);
 
-=======
->>>>>>> 9c7cbfb8
     full_file_name = base_file_name + "_phi_real";
     d_phi_real = new Matrix();
     d_phi_real->read(full_file_name);
@@ -600,7 +597,6 @@
         database.close();
     }
 
-<<<<<<< HEAD
     std::string full_file_name;
 
     if (d_basis != NULL)
@@ -616,9 +612,6 @@
     }
 
     full_file_name = base_file_name + "_phi_real";
-=======
-    std::string full_file_name = base_file_name + "_phi_real";
->>>>>>> 9c7cbfb8
     d_phi_real->write(full_file_name);
 
     full_file_name = base_file_name + "_phi_imaginary";
