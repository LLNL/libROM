--- conflicted
+++ resolved
@@ -44,12 +44,8 @@
      * @param[in] state_offset      The state offset.
      * @param[in] derivative_offset The derivative offset.
      */
-<<<<<<< HEAD
-    NonuniformDMD(int dim, Vector* state_offset = NULL, Vector* derivative_offset = NULL); 
-=======
     NonuniformDMD(int dim, Vector* state_offset = NULL,
                   Vector* derivative_offset = NULL);
->>>>>>> 61918c2f
 
     /**
      * @brief Constructor.
