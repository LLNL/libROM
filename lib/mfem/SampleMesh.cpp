/******************************************************************************
 *
 * Copyright (c) 2013-2024, Lawrence Livermore National Security, LLC
 * and other libROM project developers. See the top-level COPYRIGHT
 * file for details.
 *
 * SPDX-License-Identifier: (Apache-2.0 OR MIT)
 *
 *****************************************************************************/

#include "SampleMesh.hpp"

namespace CAROM {

#define FULL_DOF_STENCIL

void FindStencilElements(const vector<int>& sample_dofs_gid,
                         set<int>& elements,
                         ParFiniteElementSpace& fespace)
{
    for (int k = 0; k < fespace.GetParMesh()->GetNE(); k++)
    {
        Array<int> dofs;
        fespace.GetElementVDofs(k, dofs);

        for (vector<int>::const_iterator it = sample_dofs_gid.begin();
                it != sample_dofs_gid.end(); ++it)
        {
            for (int i = 0; i < dofs.Size(); i++)
            {
                const int dof_i = dofs[i] >= 0 ? dofs[i] : -1 - dofs[i];
                int global_dof = fespace.GetGlobalTDofNumber(dof_i);
                if (global_dof == *it)
                {
                    elements.insert(k);
                    goto next;
                }
            }
        }
next:
        continue;
    }
}

void FindSampledMeshEntities(const int type, const vector<int>& sample_dofs_gid,
                             set<int>& entities, ParFiniteElementSpace& fespace)
{
    int N = 0;
    switch (type)
    {
    case 0:
        N = fespace.GetParMesh()->GetNE();
        break;
    case 1:
        N = fespace.GetParMesh()->GetNFaces();
        break;
    case 2:
        N = fespace.GetParMesh()->GetNEdges();
        break;
    case 3:
        N = fespace.GetParMesh()->GetNV();
        break;
    }

    for (int k = 0; k < N; k++)
    {
        Array<int> dofs;

        switch (type)
        {
        case 0:
            fespace.GetElementInteriorVDofs(k, dofs);
            break;
        case 1:
            fespace.GetFaceVDofs(k, dofs);
            break;
        case 2:
            fespace.GetEdgeVDofs(k, dofs);
            break;
        case 3:
            fespace.GetVertexVDofs(k, dofs);
            break;
        }

        for (vector<int>::const_iterator it = sample_dofs_gid.begin();
                it != sample_dofs_gid.end(); ++it)
        {
            for (int i = 0; i < dofs.Size(); i++)
            {
                const int dof_i = dofs[i] >= 0 ? dofs[i] : -1 - dofs[i];
                int global_dof = fespace.GetGlobalTDofNumber(dof_i);
                if (global_dof == *it)
                {
                    entities.insert(k);
                    goto next;
                }
            }
        }
next:
        continue;
    }

}

void GetLocalSampleMeshElements(ParMesh& pmesh, ParFiniteElementSpace& fespace,
                                const vector<int>& sample_dofs,
                                const vector<int>& local_num_sample_dofs, set<int>& elems,
                                bool getSampledEntities, set<int>& intElems, set<int>& faces, set<int>& edges,
                                set<int>& vertices)
{
    int myid;
    MPI_Comm_rank(MPI_COMM_WORLD, &myid);
    const int num_procs = local_num_sample_dofs.size();

    // Construct the map of local true dofs to global true dofs.
    map<int, int> ltdof2gtdof;
    const int ndofs = fespace.GetVSize();
    for (int i = 0; i < fespace.GetVSize(); ++i) {
        int ltdof = fespace.GetLocalTDofNumber(i);

        if (ltdof != -1) {
            int gtdof = fespace.GetGlobalTDofNumber(i);
            ltdof2gtdof[ltdof] = gtdof;
        }
    }

    // Convert local sample dof indices into global sample dof indices.
    int* offsets = new int [num_procs];
    offsets[0] = 0;
    for (int i = 1; i < num_procs; ++i) {
        offsets[i] = offsets[i-1] + local_num_sample_dofs[i-1];
    }

    vector<int> local_sample_dofs_gid;
    int my_offset = offsets[myid];
    for (int i = 0; i < local_num_sample_dofs[myid]; ++i) {
        map<int, int>::const_iterator it = ltdof2gtdof.find(sample_dofs[my_offset+i]);
        MFEM_VERIFY(it != ltdof2gtdof.end(), "");
        local_sample_dofs_gid.push_back(ltdof2gtdof[sample_dofs[my_offset+i]]);
    }

    int total_num_sample_dofs = static_cast<int>(sample_dofs.size());
    vector<int> sample_dofs_gid(total_num_sample_dofs);
    MPI_Allgatherv(&local_sample_dofs_gid[0], local_num_sample_dofs[myid],
                   MPI_INT, &sample_dofs_gid[0], &local_num_sample_dofs[0],
                   offsets, MPI_INT, MPI_COMM_WORLD);

    // Get the processor local element ids of all elements connected to any
    // sample_dofs_gid and the total number of elements in the stencil mesh.
    elems.clear();
    FindStencilElements(sample_dofs_gid, elems, fespace);

    if (getSampledEntities)
    {
        FindSampledMeshEntities(0, sample_dofs_gid, intElems, fespace);
        if (fespace.GetParMesh()->Dimension() == 3) FindSampledMeshEntities(1,
                    sample_dofs_gid, faces, fespace);
        FindSampledMeshEntities(2, sample_dofs_gid, edges, fespace);
        FindSampledMeshEntities(3, sample_dofs_gid, vertices, fespace);
    }

    delete [] offsets;
}

void SplitDofsIntoBlocks(const vector<int>& Ntrue, const vector<int>& dofs,
                         const vector<int>& local_num_dofs,
                         vector<vector<int>>& dofs_block, vector<vector<int>>& dofs_block_todofs,
                         vector<vector<int>>& local_num_dofs_block)
{
    const int num_procs = local_num_dofs.size();
    const int nspaces = Ntrue.size();

    MFEM_VERIFY(nspaces > 0 && nspaces == dofs_block.size()
                && nspaces == dofs_block_todofs.size()
                && nspaces == local_num_dofs_block.size(), "");

    vector<vector<vector<int>>> procDofs_block(nspaces);
    vector<vector<int>> allNtrue(nspaces);

    for (int i=0; i<nspaces; ++i)
    {
        local_num_dofs_block[i].resize(num_procs);
        local_num_dofs_block[i].assign(local_num_dofs_block[i].size(), 0);
        procDofs_block[i].resize(num_procs);

        allNtrue[i].resize(num_procs);
        MPI_Allgather(&Ntrue[i], 1, MPI_INT, allNtrue[i].data(), 1, MPI_INT,
                      MPI_COMM_WORLD);
    }

    vector<int> spaceOS(nspaces);
    spaceOS[0] = 0;

    int os = 0;
    vector<int>::const_iterator it = dofs.begin();
    for (int p=0; p<num_procs; ++p)
    {
        for (int i=1; i<nspaces; ++i)
        {
            spaceOS[i] = spaceOS[i-1] + allNtrue[i-1][p];
        }

        for (int i=0; i<local_num_dofs[p]; ++i, ++it)
        {
            bool found = false;
            for (int s=nspaces-1; s>=0; --s)
            {
                if (*it >= spaceOS[s])
                {
                    dofs_block[s].push_back(*it - spaceOS[s]);
                    dofs_block_todofs[s].push_back(os + i);
                    local_num_dofs_block[s][p]++;
                    found = true;
                    break;
                }
            }
            MFEM_VERIFY(found, "Space not found");
        }

        os += local_num_dofs[p];
    }

    MFEM_VERIFY(it == dofs.end(), "");
}

void InsertElementDofs(ParFiniteElementSpace& fespace, const int elId,
                       const int offset, set<int>& element_dofs)
{
    Array<int> dofs;
    fespace.GetElementVDofs(elId, dofs);
    for (int i = 0; i < dofs.Size(); ++i) {
        const int dof_i = dofs[i] >= 0 ? dofs[i] : -1 - dofs[i];
#ifdef FULL_DOF_STENCIL
        element_dofs.insert(offset + dof_i);
#else
        int ltdof = fespace.GetLocalTDofNumber(dof_i);
        if (ltdof != -1) {
            element_dofs.insert(offset + ltdof);
        }
#endif
    }
}

// dofs are full dofs
void AugmentDofListWithOwnedDofs(vector<int>& mixedDofs,
                                 vector<ParFiniteElementSpace*> & fespace)
{
    const int nspaces = fespace.size();
    vector<int> spaceOS(nspaces);

    spaceOS[0] = 0;
    for (int i=1; i<nspaces; ++i)
        spaceOS[i] = spaceOS[i-1] + fespace[i-1]->GetVSize();

    vector<vector<int> > dofs(nspaces);
    set<int> mixedDofSet;
    for (auto i : mixedDofs)
    {
        mixedDofSet.insert(i);

        int space = 0;
        for (int j=nspaces-1; j > 0; --j)
        {
            if (i >= spaceOS[j])
            {
                space = j;
                break;
            }
        }

        dofs[space].push_back(i - spaceOS[space]);
    }

    int nprocs = -1;
    MPI_Comm_size(MPI_COMM_WORLD, &nprocs);

    vector<int> cts(nprocs);
    vector<int> offsets(nprocs);

    for (int s=0; s<nspaces; ++s)  // loop over fespaces
    {
        const int ndofs = dofs[s].size();
        MPI_Allgather(&ndofs, 1, MPI_INT, cts.data(), 1, MPI_INT, MPI_COMM_WORLD);

        offsets[0] = 0;
        for (int i = 1; i < nprocs; ++i)
            offsets[i] = offsets[i-1] + cts[i-1];

        vector<int> gdofs(ndofs);
        for (int i = 0; i<ndofs; ++i)
        {
            gdofs[i] = fespace[s]->GetGlobalTDofNumber(dofs[s][i]);
        }

        vector<int> gdofsGathered(offsets[nprocs-1] + cts[nprocs-1]);

        MPI_Allgatherv(gdofs.data(), ndofs, MPI_INT,
                       gdofsGathered.data(), cts.data(), offsets.data(), MPI_INT, MPI_COMM_WORLD);

        set<int> allgdofs;

        for (auto i : gdofsGathered)
            allgdofs.insert(i);

        for (int i=0; i<fespace[s]->GetVSize(); ++i)
        {
            int ltdof = fespace[s]->GetLocalTDofNumber(i);
            if (ltdof != -1)
            {
                const int g = fespace[s]->GetGlobalTDofNumber(i);
                set<int>::iterator it = allgdofs.find(g);
                if (it != allgdofs.end())
                {
                    // Dof i should be included in mixedDofs. First check whether it is already included.
                    const int j = spaceOS[s] + i;
                    set<int>::iterator it = mixedDofSet.find(j);
                    if (it == mixedDofSet.end())
                    {
                        mixedDofs.push_back(j);
                        mixedDofSet.insert(j);
                    }
                }
            }
        }
    }
}

void BuildSampleMesh(ParMesh& pmesh, vector<ParFiniteElementSpace*> & fespace,
                     const set<int>& elems, Mesh*& sample_mesh, vector<int>& stencil_dofs,
                     vector<int>& elemLocalIndices, vector<map<int, int> >& elemLocalIndicesInverse)
{
    // Get the number of stencil elements coming from each processor and the
    // total number of stencil elements.
    int num_procs = -1;
    MPI_Comm_size(MPI_COMM_WORLD, &num_procs);

    const int d = pmesh.Dimension();

    // Must be first order, to get a bijection between vertices and DOF's.
    H1_FECollection h1_coll(1, d);

    // This constructor effectively sets vertex (DOF) global indices.
    ParFiniteElementSpace H1DummySpace(&pmesh, &h1_coll);

    vector<int> procNumElems(num_procs);

    const int local_num_elems = elems.size();
    int* cts = new int [num_procs];
    int* offsets = new int [num_procs];
    MPI_Allgather(&local_num_elems, 1, MPI_INT, cts, 1, MPI_INT, MPI_COMM_WORLD);
    int sample_mesh_num_elems = 0;
    offsets[0] = 0;
    for (int i = 0; i < num_procs; ++i) {
        sample_mesh_num_elems += cts[i];
        procNumElems[i] = cts[i];
        cts[i] *= 2;
        if (i > 0)
            offsets[i] = offsets[i-1] + cts[i-1];
    }

    const int nspaces = fespace.size();

    vector<int> spaceN(nspaces);
    for (int i=0; i<nspaces; ++i)
    {
#ifdef FULL_DOF_STENCIL
        spaceN[i] = fespace[i]->GetVSize();
#else
        spaceN[i] = fespace[i]->TrueVSize();
#endif
    }

    // Each process generates for each of its stencil elements a list of global
    // TDofs (which are equivalent to vertices), a list of element attributes,
    // and a list of vertices (coords). These get communicated to P0. For each
    // stencil mesh element, P0 goes through the list of vertices and constructs
    // a map<int, int> mapping these global TDofs to local vertex ids. For each
    // unique TDof it finds, it adds a vertex to the sample mesh. Then it adds
    // each element, attribute, and connectivity.
    vector<int> my_element_attr(
        2*local_num_elems);  // Stores element attribute and local index
    set<int> element_dofs;
    int attr_idx = 0;
    int conn_idx = 0;
    int coords_idx = 0;
    Array<int> elVert;
    pmesh.GetElementVertices(*elems.begin(), elVert);
    int numElVert = elVert.Size();  // number of vertices per element
    MFEM_VERIFY(numElVert > 0, "");

    // vertex global indices, for each element
    vector<int> my_element_vgid(numElVert*local_num_elems);
    vector<double> my_element_coords(d*numElVert*local_num_elems);

    for (set<int>::iterator it = elems.begin(); it != elems.end(); ++it) {
        const int elId = *it;
        int os = 0;
        for (int i=0; i<nspaces; ++i)
        {
            InsertElementDofs(*fespace[i], elId, os, element_dofs);
            os += spaceN[i];
        }

        pmesh.GetElementVertices(elId, elVert);
        MFEM_VERIFY(numElVert == elVert.Size(),
                    "Assuming a uniform element type in the mesh.");
        // NOTE: to be very careful, it should be verified that this is the same across all processes.

        Array<int> dofs;
        H1DummySpace.GetElementDofs(elId, dofs);
        MFEM_VERIFY(numElVert == dofs.Size(),
                    "Assuming a bijection between vertices and H1 dummy space DOF's");

        for (int i = 0; i < numElVert; ++i) {
            my_element_vgid[conn_idx++] = H1DummySpace.GetGlobalTDofNumber(dofs[i]);
            double* coords = pmesh.GetVertex(elVert[i]);
            for (int j=0; j<d; ++j)
                my_element_coords[coords_idx++] = coords[j];
        }

        my_element_attr[attr_idx++] = pmesh.GetAttribute(elId);
        my_element_attr[attr_idx++] = elId;
    }

    stencil_dofs.assign(element_dofs.begin(), element_dofs.end());

#ifdef FULL_DOF_STENCIL
    AugmentDofListWithOwnedDofs(stencil_dofs, fespace);
#endif

    MFEM_VERIFY(coords_idx == d*numElVert*local_num_elems, "");
    MFEM_VERIFY(conn_idx == numElVert*local_num_elems, "");
    MFEM_VERIFY(attr_idx == 2*local_num_elems, "");

    // Gather all the element attributes from all processors.

    vector<int> element_attr(2*sample_mesh_num_elems);
    MPI_Allgatherv(&my_element_attr[0], 2*local_num_elems, MPI_INT,
                   &element_attr[0], cts, offsets, MPI_INT, MPI_COMM_WORLD);

    // Gather all the element connectivities from all processors.
    offsets[0] = 0;
    cts[0] = numElVert*cts[0]/2;
    for (int i = 1; i < num_procs; ++i) {
        cts[i] = numElVert*cts[i]/2;
        offsets[i] = offsets[i-1] + cts[i-1];
    }
    vector<int> element_vgid(numElVert*sample_mesh_num_elems);
    MPI_Allgatherv(&my_element_vgid[0], numElVert*local_num_elems, MPI_INT,
                   &element_vgid[0], cts, offsets, MPI_INT, MPI_COMM_WORLD);

    // Gather all the element coordinates from all processors.
    offsets[0] = 0;
    cts[0] = d*cts[0];
    for (int i = 1; i < num_procs; ++i) {
        cts[i] = d*cts[i];
        offsets[i] = offsets[i-1] + cts[i-1];
    }
    vector<double> element_coords(d*numElVert*sample_mesh_num_elems);
    MPI_Allgatherv(&my_element_coords[0], d*numElVert*local_num_elems, MPI_DOUBLE,
                   &element_coords[0], cts, offsets, MPI_DOUBLE, MPI_COMM_WORLD);
    delete [] cts;
    delete [] offsets;

    // element_vgid holds vertices as global ids. Vertices may be shared
    // between elements so we don't know the number of unique vertices in the
    // sample mesh. Find all the unique vertices and construct the map of
    // global dof ids to local dof ids (vertices). Keep track of the number of
    // unique vertices.
    set<int> unique_gdofs;
    map<int, int> unique_gdofs_first_appearance;
    for (int i = 0; i < numElVert*sample_mesh_num_elems; ++i) {
        int gdof = element_vgid[i];
        if (unique_gdofs.insert(gdof).second) {
            unique_gdofs_first_appearance.insert(make_pair(gdof, i));
        }
    }
    int sample_mesh_num_verts = unique_gdofs.size();
    map<int, int> unique_gdofs_2_vertex;
    map<int, int> vertex_2_unique_gdofs;
    int idx = 0;
    for (set<int>::iterator it = unique_gdofs.begin();
            it != unique_gdofs.end(); ++it) {
        unique_gdofs_2_vertex.insert(make_pair(*it, idx));
        vertex_2_unique_gdofs.insert(make_pair(idx, *it));
        ++idx;
    }

    // Now we have enough info to build the sample mesh.
    printf("sample mesh has %d elements, %d vertices\n",
           sample_mesh_num_elems, sample_mesh_num_verts);

    sample_mesh = new Mesh(d, sample_mesh_num_verts, sample_mesh_num_elems);

    // For each vertex that we found, add its coordinates to the stencil mesh.
    for (int vert = 0; vert < sample_mesh_num_verts; ++vert) {
        int unique_gdof = vertex_2_unique_gdofs[vert];
        int first_conn_ref = unique_gdofs_first_appearance[unique_gdof];
        int coord_loc = d*first_conn_ref;
        sample_mesh->AddVertex(&element_coords[coord_loc]);
    }

    // Now add each element and give it its attributes and connectivity.
    const int elGeom = pmesh.GetElementBaseGeometry(0);
    idx = 0;
    elemLocalIndices.resize(sample_mesh_num_elems);
    elemLocalIndicesInverse.resize(num_procs);
    int ielem = 0;
    for (int p=0; p<num_procs; ++p)
    {
        for (int i=0; i<procNumElems[p]; ++i, ++ielem)
        {
            Element* sel = sample_mesh->NewElement(elGeom);
            sel->SetAttribute(element_attr[2*ielem]);

            elemLocalIndices[ielem] = element_attr[(2*ielem)+1];
            elemLocalIndicesInverse[p][elemLocalIndices[ielem]] = ielem;

            Array<int> sv(numElVert);
            for (int vert = 0; vert < numElVert; ++vert) {
                sv[vert] = unique_gdofs_2_vertex[element_vgid[idx++]];
            }
            sel->SetVertices(sv);

            sample_mesh->AddElement(sel);
        }
    }

    MFEM_VERIFY(ielem == sample_mesh_num_elems, "");

    sample_mesh->FinalizeTopology();
}

void GetLocalDofsToLocalElementMap(ParFiniteElementSpace& fespace,
                                   const vector<int>& dofs,
                                   const vector<int>& localNumDofs,
                                   const set<int>& elems,
                                   vector<int>& dofToElem,
                                   vector<int>& dofToElemDof,
                                   const bool useTDof)
{
    int myid;
    MPI_Comm_rank(MPI_COMM_WORLD, &myid);

    int myoffset = 0;
    for (int p=0; p<myid; ++p)
        myoffset += localNumDofs[p];

    dofToElem.resize(localNumDofs[myid]);
    dofToElemDof.resize(localNumDofs[myid]);

    Array<int> eldofs;

    for (int i=0; i<localNumDofs[myid]; ++i)
    {
        dofToElem[i] = -1;
        for (set<int>::const_iterator it = elems.begin(); it != elems.end(); ++it)
        {
            const int elId = *it;
            fespace.GetElementVDofs(elId, eldofs);

            for (int j=0; j<eldofs.Size(); ++j)
            {
                const int eldof_j = eldofs[j] >= 0 ? eldofs[j] : -1 - eldofs[j];
                int ltdof = fespace.GetLocalTDofNumber(eldof_j);
#ifdef FULL_DOF_STENCIL
                const int dof_j = useTDof ? ltdof : eldof_j;
                if (dof_j == dofs[myoffset + i])  // dofs contains true DOF's.
#else
                if (ltdof == dofs[myoffset + i])  // dofs contains true DOF's.
#endif
                {
                    // Possibly overwrite another element index, which is fine
                    // since we just want any element index.
                    dofToElem[i] = elId;
                    dofToElemDof[i] = j;
                }
            }
        }

#ifndef FULL_DOF_STENCIL
        const int dte = dofToElem[i];
        MFEM_VERIFY(dofToElem[i] >= 0, "");
#endif
    }
}

void Set_s2sp(const int myid, const int num_procs, vector<int> const& spNtrue,
              const int global_num_sample_dofs, const vector<int>& local_num_sample_dofs,
              const vector<vector<int> >& local_num_sample_dofs_sub,
              const vector<vector<int> >& localSampleDofsToElem_sub,
              const vector<vector<int> >& localSampleDofsToElemDof_sub,
              const vector<vector<int> >& sample_dofs_sub_to_sample_dofs,
              const vector<map<int, int> >& elemLocalIndicesInverse,
              vector<ParFiniteElementSpace*> & spfespace,
              vector<int>& s2sp)
{
    // Set s2sp, which is a map from the selected indices in sample_dofs for all processes to DOF's in sample_mesh.
    // This is done by the following steps:
    //   1. For each local sample DOF, determine its fespace and find an element to which it belongs and its local index with respect to the element DOF ordering.
    //   2. Communicate this data (one process-local element index and an element DOF index) from each process to P0.
    //   3. On P0, loop over each process's sample DOF's and get their process-local element index, determine the sample mesh element,
    //      and then get the sample mesh DOF from the sample mesh element DOF's. This goes into s2sp.
    // Note that two sample DOF's could be mapped to the same DOF in sample_mesh, which is fine. This may happen if a DOF is shared by two processes.
    // The DEIM implementation only sees vectors on each process, without knowledge that the application may identify two DOF's.
    // Fortunately, DEIM will not select two or more indices on different processes that are equivalent as DOF's, because the corresponding rows
    // of the basis matrix would then be identical, and then the corresponding entries of the residual used in DEIM would be identical.
    // Since DEIM does not select the same index twice, it also will not select two indices that have the same row data.
    // Thus s2sp will not map two indices selected by DEIM to the same DOF in sample_mesh, but it may map two original mesh DOF's that are in
    // the sample_mesh stencil to the same sample_mesh DOF, which should not cause any problems.

    const int nspaces = spfespace.size();
    MFEM_VERIFY(nspaces == spNtrue.size(), "");

    int mySampleDofOffset = 0;
    vector<int> os;
    os.assign(nspaces, 0);
    for (int p=0; p<myid; ++p)
    {
        mySampleDofOffset += local_num_sample_dofs[p];
        for (int i=0; i<nspaces; ++i)
            os[i] += local_num_sample_dofs_sub[i][p];
    }

    // Gather all the sample DOF to element and element DOF indices.
    vector<int> mySampleToElement(2*local_num_sample_dofs[myid]);

    // Initialize with invalid values, to verify later that everything was set.
    mySampleToElement.assign(mySampleToElement.size(), -1);

    for (int s=0; s<nspaces; ++s)  // Loop over subspaces
    {
        for (int i=0; i<local_num_sample_dofs_sub[s][myid]; ++i)
        {
            const int sdi = sample_dofs_sub_to_sample_dofs[s][os[s] + i] -
                            mySampleDofOffset;
            mySampleToElement[2*sdi] = localSampleDofsToElem_sub[s][i];
            mySampleToElement[(2*sdi)+1] = localSampleDofsToElemDof_sub[s][i];
        }
    }

#ifndef FULL_DOF_STENCIL
    for (int i=0; i<mySampleToElement.size(); ++i)
    {
        MFEM_VERIFY(mySampleToElement[i] >= 0, "");
    }
#endif

    int* cts = new int [num_procs];
    int* offsets = new int [num_procs];

    offsets[0] = 0;
    cts[0] = 2*local_num_sample_dofs[0];
    for (int i = 1; i < num_procs; ++i) {
        cts[i] = 2*local_num_sample_dofs[i];
        offsets[i] = offsets[i-1] + cts[i-1];
    }

    // TODO: replace Allgatherv with just a gather to root?

    vector<int> sampleToElement(2*global_num_sample_dofs);
    MPI_Allgatherv(&mySampleToElement[0], 2*local_num_sample_dofs[myid], MPI_INT,
                   &sampleToElement[0], cts, offsets, MPI_INT, MPI_COMM_WORLD);

    delete [] cts;
    delete [] offsets;

    // The remaining code in this function only sets s2sp, only on the root process.
    if (myid != 0)
        return;

    vector<int> spaceOS(nspaces);

    spaceOS[0] = 0;
    for (int i=1; i<nspaces; ++i)
        spaceOS[i] = spaceOS[i-1] + spfespace[i-1]->GetVSize();

    s2sp.resize(global_num_sample_dofs);
    // Initialize with invalid values, to verify later that everything was set.
    s2sp.assign(s2sp.size(), -1);

    for (int s=0; s<nspaces; ++s)
        os[s] = 0;

    int soffset = 0;

    for (int p=0; p<num_procs; ++p)
    {
        for (int s=0; s<nspaces; ++s)  // Loop over subspaces
        {
            for (int i=0; i<local_num_sample_dofs_sub[s][p]; ++i)
            {
                const int sdi = sample_dofs_sub_to_sample_dofs[s][os[s] + i];
                const int procElementIndex = sampleToElement[2*sdi];
#ifdef FULL_DOF_STENCIL
                if (procElementIndex == -1)
                    continue;
#endif
                const int procElementDofIndex = sampleToElement[(2*sdi)+1];
                map<int, int>::const_iterator it = elemLocalIndicesInverse[p].find(
                                                       procElementIndex);

                MFEM_VERIFY(it != elemLocalIndicesInverse[p].end(), "");
                MFEM_VERIFY(it->first == procElementIndex, "");

                const int sampleMeshElement = it->second;
                Array<int> eldofs;
                spfespace[s]->GetElementVDofs(sampleMeshElement, eldofs);
                const int eldof = eldofs[procElementDofIndex] >= 0 ?
                                  eldofs[procElementDofIndex] : -1 - eldofs[procElementDofIndex];
                s2sp[sdi] = eldof + spaceOS[s];
            }

            os[s] += local_num_sample_dofs_sub[s][p];
        }

        soffset += local_num_sample_dofs[p];
    }

#ifdef FULL_DOF_STENCIL

#else
    for (int i=0; i<s2sp.size(); ++i)
    {
        MFEM_VERIFY(s2sp[i] >= 0, "");
    }
#endif
}

#ifdef FULL_DOF_STENCIL
void Finish_s2sp_augmented(const int rank, const int nprocs,
                           vector<ParFiniteElementSpace*> & fespace,
                           vector<vector<int>>& dofs_block, vector<vector<int> >& dofs_sub_to_sdofs,
                           vector<vector<int> >& local_num_dofs_sub, const bool dofsTrue,
                           vector<int> & s2sp_)
{
    const int nspaces = fespace.size();

    vector<int> s2sp;
    {
        int n = rank == 0 ? s2sp_.size() : 0;
        MPI_Bcast(&n, 1, MPI_INT, 0, MPI_COMM_WORLD);
        s2sp.resize(n);
        if (rank == 0)
            s2sp = s2sp_;

        MPI_Bcast(s2sp.data(), n, MPI_INT, 0, MPI_COMM_WORLD);
    }

    for (int s=0; s<nspaces; ++s)  // loop over spaces
    {
        int os = 0;
        for (int p=0; p<rank; ++p)
            os += local_num_dofs_sub[s][p];

        {
            int sum = 0;
            for (int p=0; p<nprocs; ++p)
                sum += local_num_dofs_sub[s][p];
            MFEM_VERIFY(dofs_sub_to_sdofs[s].size() == sum
                        && dofs_block[s].size() == sum, "");
        }

        const int ndof = local_num_dofs_sub[s][rank];
        MFEM_VERIFY(os + ndof <= dofs_block[s].size(), "");

        vector<int> gid(2*ndof);

        if (dofsTrue)
        {
            vector<int> fdofs;

            map<int, int> tdofIndex;
            for (int i=0; i<ndof; ++i)
            {
                tdofIndex[dofs_block[s][os + i]] = i;
            }

            fdofs.assign(ndof, -1);
            for (int i=0; i<fespace[s]->GetVSize(); ++i)
            {
                const int ltdof = fespace[s]->GetLocalTDofNumber(i);
                map<int, int>::const_iterator it = tdofIndex.find(ltdof);
                if (it != tdofIndex.end())
                {
                    MFEM_VERIFY(it->first == ltdof && fdofs[it->second] == -1, "");
                    fdofs[it->second] = i;
                }
            }

            bool fdofsSet = true;
            for (int i=0; i<ndof; ++i)
            {
                if (fdofs[i] < 0)
                    fdofsSet = false;
            }

            MFEM_VERIFY(fdofsSet, "");
            for (int i=0; i<ndof; ++i)
            {
                gid[2*i] = fespace[s]->GetGlobalTDofNumber(fdofs[i]);
            }
        }
        else
        {
            for (int i=0; i<ndof; ++i)
            {
                gid[2*i] = fespace[s]->GetGlobalTDofNumber(dofs_block[s][os + i]);
            }
        }

        for (int i=0; i<ndof; ++i)
        {
            gid[(2*i) + 1] = s2sp[dofs_sub_to_sdofs[s][os + i]];
        }

        vector<int> counts(nprocs);
        vector<int> offsets(nprocs);

        offsets[0] = 0;
        for (int i=0; i<nprocs; ++i)
        {
            counts[i] = 2 * local_num_dofs_sub[s][i];
            if (i > 0)
                offsets[i] = offsets[i-1] + counts[i-1];
        }

        vector<int> allgid(offsets[nprocs-1] + counts[nprocs-1]);

        MPI_Gatherv(gid.data(), 2*ndof, MPI_INT, allgid.data(), counts.data(),
                    offsets.data(), MPI_INT, 0, MPI_COMM_WORLD);

        if (rank == 0)
        {
            map<int, int> gi2sp;
            // Set gi2sp
            for (int p=0; p<nprocs; ++p)
            {
                for (int i=0; i<local_num_dofs_sub[s][p]; ++i)
                {
                    const int g = allgid[offsets[p] + (2*i)];
                    const int sp = allgid[offsets[p] + (2*i) + 1];

                    map<int, int>::const_iterator it = gi2sp.find(g);
                    if (it == gi2sp.end())
                        gi2sp[g] = sp;
                    else
                    {
                        MFEM_VERIFY(it->first == g, "");
                        if (it->second == -1)
                            gi2sp[g] = sp;
                        else
                        {
                            MFEM_VERIFY(it->second == sp, "");
                        }
                    }
                }
            }

            os = 0;
            for (int p=0; p<nprocs; ++p)
            {
                for (int i=0; i<local_num_dofs_sub[s][p]; ++i)
                {
                    const int g = allgid[offsets[p] + (2*i)];

                    map<int, int>::const_iterator it = gi2sp.find(g);
                    MFEM_VERIFY(it != gi2sp.end() && it->first == g, "");

                    if (s2sp[dofs_sub_to_sdofs[s][os + i]] != -1)
                    {
                        MFEM_VERIFY(s2sp[dofs_sub_to_sdofs[s][os + i]] == it->second, "");
                    }

                    s2sp[dofs_sub_to_sdofs[s][os + i]] = it->second;
                }

                os += local_num_dofs_sub[s][p];
            }

            for (int i=0; i<s2sp_.size(); ++i)
            {
                if (s2sp_[i] == -1)
                    s2sp_[i] = s2sp[i];
<<<<<<< HEAD

                //MFEM_VERIFY(s2sp_[i] >= 0 && s2sp_[i] == s2sp[i], "");
                else
                    MFEM_VERIFY(s2sp_[i] >= 0 && s2sp_[i] == s2sp[i], "");
=======
                else
                    MFEM_VERIFY(s2sp_[i] == s2sp[i], "Consistency check");
>>>>>>> bb34bd9a
            }
        }
    }

    for (int i=0; i<s2sp_.size(); ++i)
        MFEM_VERIFY(s2sp_[i] >= 0 && s2sp_[i] == s2sp[i], "");
}
#endif

void ParaViewPrintAttributes(const string &fname,
                             Mesh &mesh,
                             int entity_dim,
                             const Array<int> *el_number=nullptr,
                             const Array<int> *vert_number=nullptr)
{
    ofstream out(fname + ".vtu");

    out << "<VTKFile type=\"UnstructuredGrid\" version=\"0.1\"";
    out << " byte_order=\"" << VTKByteOrder() << "\">\n";
    out << "<UnstructuredGrid>\n";

    const string fmt_str = "ascii";

    int dim = mesh.Dimension();
    int ne = 0;
    if (entity_dim == 1)
    {
        if (dim == 1) {
            ne = mesh.GetNE();
        }
        else {
            ne = mesh.GetNEdges();
        }
    }
    else if (entity_dim == 2)
    {
        if (dim == 2) {
            ne = mesh.GetNE();
        }
        else {
            ne = mesh.GetNFaces();
        }
    }
    else if (entity_dim == 3)
    {
        ne = mesh.GetNE();
    }
    int np = mesh.GetNV();

    auto get_geom = [mesh,entity_dim,dim](int i)
    {
        if (entity_dim == 1) {
            return Geometry::SEGMENT;
        }
        else if (entity_dim == 2 && dim > 2) {
            return mesh.GetFaceGeometry(i);
        }
        else {
            return mesh.GetElementGeometry(i);
        }
    };

    auto get_verts = [mesh,entity_dim,dim](int i, Array<int> &v)
    {
        if (entity_dim == dim) {
            mesh.GetElementVertices(i, v);
        }
        else if (entity_dim == 1) {
            mesh.GetEdgeVertices(i, v);
        }
        else if (entity_dim == 2) {
            mesh.GetFaceVertices(i, v);
        }
    };

    out << "<Piece NumberOfPoints=\"" << np << "\" NumberOfCells=\""
        << ne << "\">\n";

    // print out the points
    out << "<Points>\n";
    out << "<DataArray type=\"" << "Float64"
        << "\" NumberOfComponents=\"3\" format=\"" << fmt_str << "\">\n";
    for (int i = 0; i < np; i++)
    {
        const double *v = mesh.GetVertex(i);
        for (int d = 0; d < 3; ++ d)
        {
            if (d < mesh.SpaceDimension()) {
                out << v[d] << " ";
            }
            else {
                out << "0.0 ";
            }
        }
        out << '\n';
    }
    out << "</DataArray>" << endl;
    out << "</Points>" << endl;

    out << "<Cells>" << endl;
    out << "<DataArray type=\"Int32\" Name=\"connectivity\" format=\""
        << fmt_str << "\">" << endl;
    for (int i = 0; i < ne; i++)
    {
        Array<int> v;
        Geometry::Type geom = get_geom(i);
        get_verts(i, v);
        const int *p = VTKGeometry::VertexPermutation[geom];
        for (int j = 0; j < v.Size(); ++j)
        {
            out << v[p ? p[j] : j] << " ";
        }
        out << '\n';
    }
    out << "</DataArray>" << endl;

    out << "<DataArray type=\"Int32\" Name=\"offsets\" format=\""
        << fmt_str << "\">" << endl;
    // offsets
    int coff = 0;
    for (int i = 0; i < ne; ++i)
    {
        Array<int> v;
        get_verts(i, v);
        coff += v.Size();
        out << coff << '\n';
    }
    out << "</DataArray>" << endl;
    out << "<DataArray type=\"UInt8\" Name=\"types\" format=\""
        << fmt_str << "\">" << endl;
    // cell types
    for (int i = 0; i < ne; i++)
    {
        Geometry::Type geom = get_geom(i);
        out << VTKGeometry::Map[geom] << '\n';
    }
    out << "</DataArray>" << endl;
    out << "</Cells>" << endl;

    out << "<CellData Scalars=\"attribute\">" << endl;

    if (el_number)
    {
        string array_name;
        if (entity_dim == dim) {
            array_name = "element number";
        }
        else if (entity_dim == 2) {
            array_name = "face number";
        }
        else if (entity_dim == 1) {
            array_name = "edge number";
        }
        out << "<DataArray type=\"Int32\" Name=\""
            << array_name << "\" format=\""
            << fmt_str << "\">" << endl;
        for (int i = 0; i < ne; i++)
        {
            out << (*el_number)[i] << '\n';
        }
        out << "</DataArray>" << endl;
    }
    out << "</CellData>" << endl;

    if (vert_number)
    {
        out << "<PointData>" << endl;
        out << "<DataArray type=\"Int32\" Name=\"vertex number\" format=\""
            << fmt_str << "\">" << endl;
        for (int i = 0; i < np; i++)
        {
            out << (*vert_number)[i] << '\n';
        }
        out << "</DataArray>" << endl;
        out << "</PointData>" << endl;
    }

    out << "</Piece>\n"; // need to close the piece open in the PrintVTU method
    out << "</UnstructuredGrid>\n";
    out << "</VTKFile>" << endl;
}

SampleMeshManager::SampleMeshManager(vector<ParFiniteElementSpace*> & fespace_,
                                     string visFileName, double visScale) :
    nspaces(fespace_.size()), fespace(fespace_), filename(visFileName),
    elemVisScale(visScale)
{
    MFEM_VERIFY(nspaces > 0, "Must provide at least one finite element space");
    spfespace.assign(nspaces, nullptr);

    pmesh = fespace[0]->GetParMesh();

    for (int i=1; i<nspaces; ++i)
    {
        MFEM_VERIFY(pmesh == fespace[i]->GetParMesh(),
                    "All spaces must use the same full-order mesh");
    }

    MPI_Comm_rank(MPI_COMM_WORLD, &myid);
    MPI_Comm_size(MPI_COMM_WORLD, &nprocs);

    int color = (myid != 0);
    const int status = MPI_Comm_split(MPI_COMM_WORLD, color, myid, &root_comm);
    MFEM_VERIFY(status == MPI_SUCCESS,
                "Construction of hyperreduction comm failed");

    sample_dofs_proc.assign(nspaces, vector<set<int>> (nprocs));

    finalized = false;
}

void SampleMeshManager::RegisterSampledVariable(const string variable,
        const int space, vector<int> const& sample_dofs_v,
        vector<int> const& num_sample_dofs_per_proc)
{
    MFEM_VERIFY(!finalized,
                "Cannot register a variable in a finalized SampleMeshManager");
    MFEM_VERIFY(0 <= space && space < nspaces, "Invalid space index");
    MFEM_VERIFY(num_sample_dofs_per_proc.size() == nprocs, "");

    {
        auto search = vmap.find(variable);
        MFEM_VERIFY(search == vmap.end(),
                    "Variable " + variable + " is already registered!");
    }
    vmap[variable] = nvar;

    for (int p=0; p<nprocs; ++p)
    {
        int os = 0;
        for (int q=0; q<p; ++q)
        {
            os += num_sample_dofs_per_proc[q];
        }

        if (p == nprocs-1)
        {
            MFEM_VERIFY(os + num_sample_dofs_per_proc[p] == sample_dofs_v.size(), "");
        }

        for (int j=0; j<num_sample_dofs_per_proc[p]; ++j)
            sample_dofs_proc[space][p].insert(sample_dofs_v[os + j]);
    }

    num_sample_dofs_per_proc_var.push_back(num_sample_dofs_per_proc);
    sample_dofs_var.push_back(sample_dofs_v);
    varSpace.push_back(space);
    nvar = varSpace.size();
}

void SampleMeshManager::SetSampleMaps()
{
    num_sample_dofs_per_proc_merged.assign(nprocs, 0);

    vector<vector<int>> allspaceTOS(nspaces);

    for (int i=0; i<nspaces; ++i)
    {
        allspaceTOS[i].resize(nprocs);
        MPI_Allgather(&spaceTOS[i], 1, MPI_INT, allspaceTOS[i].data(), 1, MPI_INT,
                      MPI_COMM_WORLD);
    }

    for (int p=0; p<nprocs; ++p)
    {
        vector<int> sample_dofs_os(nspaces);

        for (int i=0; i<nspaces; ++i)
        {
            num_sample_dofs_per_proc_merged[p] += sample_dofs_proc[i][p].size();
            const int os = allspaceTOS[i][p];
            sample_dofs_os[i] = sample_dofs.size();

            for (set<int>::const_iterator it = sample_dofs_proc[i][p].begin();
                    it != sample_dofs_proc[i][p].end(); ++it)
            {
                sample_dofs.push_back(os + (*it));
            }
        }

        // For each variable v and each of the num_sample_dofs_per_proc[v][p]
        // samples, set s2sp_var[v][] to be its index in sample_dofs.
        s2sp_var.resize(nvar);
        for (int v=0; v<nvar; ++v)
        {
            const int space = varSpace[v];

            int os = 0;
            for (int q=0; q<p; ++q)
                os += num_sample_dofs_per_proc_var[v][q];

            const int nvs = sample_dofs_var[v].size();
            s2sp_var[v].resize(nvs);

            for (int j=0; j<num_sample_dofs_per_proc_var[v][p]; ++j)
            {
                const int sample = sample_dofs_var[v][os + j];

                // Note: this has quadratic complexity and could be improved
                // with a std::map<int, int>, but it should not be a bottleneck.
                int k = -1;
                int cnt = 0;
                for (set<int>::const_iterator it = sample_dofs_proc[space][p].begin();
                        it != sample_dofs_proc[space][p].end(); ++it, ++cnt)
                {
                    if (*it == sample)
                    {
                        MFEM_VERIFY(k == -1, "");
                        k = cnt;
                    }
                }

                MFEM_VERIFY(k >= 0, "");
                s2sp_var[v][os + j] = sample_dofs_os[space] + k;
            }
        }
    }  // loop over p
}

void SampleMeshManager::ConstructSampleMesh()
{
    MFEM_VERIFY(!finalized, "Sample mesh is already constructed");

    nvar = varSpace.size();
    MFEM_VERIFY(nvar == sample_dofs_var.size()
                && nvar == num_sample_dofs_per_proc_var.size(), "");

    spaceOS.assign(nspaces + 1, 0);
    spaceTOS.assign(nspaces + 1, 0);
    spaceOSSP.assign(nspaces, 0);

    for (int i=0; i<nspaces; ++i)
    {
        spaceOS[i+1] = spaceOS[i] + fespace[i]->GetVSize();
        spaceTOS[i+1] = spaceTOS[i] + fespace[i]->GetTrueVSize();
    }

    SetSampleMaps();
    CreateSampleMesh();

    if (myid == 0)
    {
        for (int i = 0; i < nspaces - 1; ++i)
        {
            spaceOSSP[i+1] = spaceOSSP[i] + spfespace[i]->GetVSize();
        }

        sample_pmesh->ReorientTetMesh();  // re-orient the mesh, required for tets, no-op for hex
        sample_pmesh->EnsureNodes();
    }

    FinishSampleMaps();

    finalized = true;
}

void SampleMeshManager::FinishSampleMaps()
{
    {
        // TODO: if this is used in more than one place, then store it in the class.
        // Set spaceOSall by gathering spaceTOS from all processes, for all spaces.
        vector<int> data(nprocs * (nspaces+1));
        MPI_Allgather(spaceTOS.data(), nspaces+1, MPI_INT, data.data(), nspaces+1,
                      MPI_INT, MPI_COMM_WORLD);

        spaceOSall.assign(nspaces+1, vector<int> (nprocs, 0));
        for (int p=0; p<nprocs; ++p)
            for (int s=0; s<nspaces+1; ++s)
                spaceOSall[s][p] = data[(p*(nspaces+1)) + s];
    }

    if (myid != 0)
        return;

    int offset = 0;
    for (int p=0; p<nprocs; ++p)
    {
        for (int i=0; i<num_sample_dofs_per_proc_merged[p]; ++i)
        {
            // Determine space index s based on offsets
            int s = nspaces - 1;
            while (sample_dofs[offset + i] < spaceOSall[s][p])
                s--;
        }

        offset += num_sample_dofs_per_proc_merged[p];
    }

    MFEM_VERIFY(s2sp.size() == offset, "");

    // Define the map s2sp_var from variable samples to sample mesh dofs.
    for (int v=0; v<nvar; ++v)
    {
        const int s = varSpace[v];
        int os_p = 0;
        for (int p=0; p<nprocs; ++p)
        {
            for (int j=0; j<num_sample_dofs_per_proc_var[v][p]; ++j)
            {
                MFEM_VERIFY(spaceOSall[s][p] <= sample_dofs[s2sp_var[v][os_p + j]]
                            && sample_dofs[s2sp_var[v][os_p + j]] < spaceOSall[s+1][p], "");
                const int spId = s2sp[s2sp_var[v][os_p + j]];
                s2sp_var[v][os_p + j] = spId - spaceOSSP[s];
            }

            os_p += num_sample_dofs_per_proc_var[v][p];
        }

        MFEM_VERIFY(os_p == sample_dofs_var[v].size(), "");
    }
}

int SampleMeshManager::GetNumVarSamples(const string variable) const
{
    const int var = GetVariableIndex(variable);
    return sample_dofs_var[var].size();
}

void SampleMeshManager::GetSampledValues(const string variable,
        mfem::Vector const& v, CAROM::Vector & s) const
{
    const int var = GetVariableIndex(variable);
    const int n = s2sp_var[var].size();
    const int space = varSpace[var];
    MFEM_VERIFY(s.dim() == n, "");
    MFEM_VERIFY(v.Size() == spfespace[space]->GetTrueVSize(), "");
    for (int i=0; i<n; ++i)
        s(i) = v[s2sp_var[var][i]];
}

void SampleMeshManager::WriteVariableSampleMap(const string variable,
        string file_name) const
{
    const int var = GetVariableIndex(variable);
    ofstream file;
    file.open(file_name);
    for (int i=0; i<s2sp_var[var].size(); ++i)
    {
        file << s2sp_var[var][i] << endl;
    }
    file.close();
}

void GatherDistributedMatrixRows_aux(const CAROM::Matrix& B, const int rdim,
#ifdef FULL_DOF_STENCIL
                                     const int os0, const int os1, const int ossp,
                                     ParFiniteElementSpace& fespace,
#endif
                                     const vector<int>& st2sp, const vector<int>& sprows,
                                     const vector<int>& all_sprows, CAROM::Matrix& Bsp)
{
    // Create B sample+ matrix Bsp (B^s+)
    // On P0 get number of rows each processor contributes to Bsp.

    int num_procs, myid;
    MPI_Comm_size(MPI_COMM_WORLD, &num_procs);
    MPI_Comm_rank(MPI_COMM_WORLD, &myid);
    MFEM_VERIFY(rdim <= B.numColumns(), "");

    vector<int> allos0(num_procs);
    vector<int> allos1(num_procs);

    MPI_Allgather(&os0, 1, MPI_INT, allos0.data(), 1, MPI_INT, MPI_COMM_WORLD);
    MPI_Allgather(&os1, 1, MPI_INT, allos1.data(), 1, MPI_INT, MPI_COMM_WORLD);

    const int num_sprows = static_cast<int>(sprows.size());

#ifdef FULL_DOF_STENCIL
    int num_sprows_true = 0;
    for (auto i : sprows)
    {
        if (i >= os0 && i < os1 && fespace.GetLocalTDofNumber(i - os0) >= 0)
        {
            num_sprows_true++;
        }
    }

    vector<int> sprows_true(num_sprows_true);
    {
        int tcnt = 0;
        for (int j=0; j<sprows.size(); ++j)
        {
            const int i = sprows[j];
            if (i >= os0 && i < os1 && fespace.GetLocalTDofNumber(i - os0) >= 0)
            {
                sprows_true[tcnt] = j;
                tcnt++;
            }
        }

        MFEM_VERIFY(tcnt == num_sprows_true, "");
    }
#endif

    int* cts = new int [num_procs];
#ifdef FULL_DOF_STENCIL
    MPI_Allgather(&num_sprows_true, 1, MPI_INT, cts, 1, MPI_INT, MPI_COMM_WORLD);
    int* allNSP = new int [num_procs];
    MPI_Allgather(&num_sprows, 1, MPI_INT, allNSP, 1, MPI_INT, MPI_COMM_WORLD);
    int* offsetSP = new int [num_procs];
    offsetSP[0] = 0;
    for (int i = 1; i < num_procs; ++i) {
        offsetSP[i] = offsetSP[i-1] + allNSP[i-1];
    }
#else
    MPI_Allgather(&num_sprows, 1, MPI_INT, cts, 1, MPI_INT, MPI_COMM_WORLD);
#endif
    int* offsets = new int [num_procs];
    offsets[0] = 0;
    for (int i = 1; i < num_procs; ++i) {
        offsets[i] = offsets[i-1] + cts[i-1];
    }

#ifdef FULL_DOF_STENCIL
    const int total_num_sprows_true = offsets[num_procs-1] + cts[num_procs-1];
    vector<int> all_sprows_true(total_num_sprows_true);

    MPI_Allgatherv(sprows_true.data(), num_sprows_true,
                   MPI_INT, all_sprows_true.data(), cts,
                   offsets, MPI_INT, MPI_COMM_WORLD);
#else
    MFEM_VERIFY(offsets[num_procs-1] + cts[num_procs-1] == all_sprows.size(), "");
#endif

    if (myid == 0) {
        const int Nsp = Bsp.numRows();

        for (int i = 0; i < num_sprows; i++) {
            int row = sprows[i];
            if (os0 <= row && row < os1)
            {
#ifdef FULL_DOF_STENCIL
                const int ltdof = fespace.GetLocalTDofNumber(row - os0);
                if (ltdof >= 0 && st2sp[i] >= 0)
                {
                    MFEM_VERIFY(0 <= st2sp[i] - ossp && st2sp[i] - ossp < Nsp, "");

                    for (int j = 0; j < rdim; ++j)
                        Bsp(st2sp[i] - ossp, j) = B(ltdof, j);
                }
#else
                for (int j = 0; j < rdim; ++j)
                    Bsp(st2sp[i], j) = B(row, j);
#endif
            }
        }

#ifdef FULL_DOF_STENCIL
        int Bsp_row = num_sprows_true;
#else
        int Bsp_row = num_sprows;
#endif
        MPI_Status status;
        for (int i = 1; i < num_procs; ++i) {
            for (int j = 0; j < cts[i]; ++j) {
#ifdef FULL_DOF_STENCIL
                const int sti = offsetSP[i] + all_sprows_true[Bsp_row];
                if (allos0[i] <= all_sprows[sti] && all_sprows[sti] < allos1[i])
                {
                    MFEM_VERIFY(0 <= st2sp[sti] - ossp && st2sp[sti] - ossp < Bsp.numRows(), "");
                    // Note that this may redundantly overwrite some rows corresponding to shared DOF's.
                    MPI_Recv(&Bsp(st2sp[sti] - ossp, 0), rdim, MPI_DOUBLE,
                             i, offsets[i]+j, MPI_COMM_WORLD, &status);
                }
#else
                if (allos0[i] <= all_sprows[Bsp_row] && all_sprows[Bsp_row] < allos1[i])
                {
                    // Note that this may redundantly overwrite some rows corresponding to shared DOF's.
                    MPI_Recv(&Bsp(st2sp[Bsp_row], 0), rdim, MPI_DOUBLE,
                             i, offsets[i]+j, MPI_COMM_WORLD, &status);
                }
#endif
                ++Bsp_row;
            }
        }

#ifdef FULL_DOF_STENCIL
        MFEM_VERIFY(Bsp_row == all_sprows_true.size(), "");
#else
        MFEM_VERIFY(Bsp_row == all_sprows.size(), "");
#endif
    }
    else {
        double* v = new double [rdim];
#ifdef FULL_DOF_STENCIL
        for (int i = 0; i < num_sprows_true; i++) {
            int row = -1;
            if (os0 <= sprows[sprows_true[i]] && sprows[sprows_true[i]] < os1)
                row = fespace.GetLocalTDofNumber(sprows[sprows_true[i]] - os0);

            MFEM_VERIFY(row >= 0, "");

            if (os0 <= sprows[sprows_true[i]] && sprows[sprows_true[i]] < os1)
#else
        for (int i = 0; i < num_sprows; i++) {
            int row = sprows[i];
            if (os0 <= row && row < os1)
#endif
            {
                for (int j = 0; j < rdim; ++j)
                    v[j] = B(row, j);
                MPI_Send(v, rdim, MPI_DOUBLE, 0, offsets[myid]+i, MPI_COMM_WORLD);
            }
        }
        delete [] v;
    }
    delete [] cts;
    delete [] offsets;
#ifdef FULL_DOF_STENCIL
    delete [] allNSP;
    delete [] offsetSP;
#endif
}

int SampleMeshManager::GetVariableIndex(const string variable) const
{
    auto search = vmap.find(variable);
    MFEM_VERIFY(search != vmap.end(),
                "Variable " + variable + " is not registered!");
    const int var = search->second;
    MFEM_VERIFY(0 <= var && var < nvar, "Invalid variable index");
    return var;
}

void SampleMeshManager::GatherDistributedMatrixRows(const string variable,
        CAROM::Matrix const& B, const int rdim, CAROM::Matrix& Bsp) const
{
    const int var = GetVariableIndex(variable);
    const int s = varSpace[var];

    GatherDistributedMatrixRows_aux(B, rdim, spaceOS[s], spaceOS[s+1], spaceOSSP[s],
                                    *fespace[s], st2sp, sprows, all_sprows, Bsp);
}

void SampleMeshManager::CreateSampleMesh()
{
    MFEM_VERIFY(nspaces > 0, "");

    vector<vector<int> > sample_dofs_block(nspaces);  // True DOF's
    vector<vector<int> > sample_dofs_sub_to_sample_dofs(nspaces);
    vector<vector<int> > local_num_sample_dofs_sub(nspaces);
    vector<vector<int> > localSampleDofsToElem_sub(nspaces);
    vector<vector<int> > localSampleDofsToElemDof_sub(nspaces);

    vector<int> Ntrue(nspaces);
    for (int i=0; i<nspaces; ++i)
        Ntrue[i] = fespace[i]->TrueVSize();

    vector<int>& local_num_sample_dofs = num_sample_dofs_per_proc_merged;

    SplitDofsIntoBlocks(Ntrue, sample_dofs, local_num_sample_dofs,
                        sample_dofs_block, sample_dofs_sub_to_sample_dofs, local_num_sample_dofs_sub);

    const bool getSampledEntities = !filename.empty();
    // Local mesh entities containing sampled DOFs, used only for ParaView visualization.
    set<int> intElems, faces, edges, vertices;

    // Find all local elements that should be included, using all spaces.
    GetLocalSampleMeshElements(*pmesh, *fespace[0], sample_dofs_block[0],
                               local_num_sample_dofs_sub[0], elems,
                               getSampledEntities, intElems, faces, edges, vertices);
    GetLocalDofsToLocalElementMap(*fespace[0], sample_dofs_block[0],
                                  local_num_sample_dofs_sub[0], elems, localSampleDofsToElem_sub[0],
                                  localSampleDofsToElemDof_sub[0], true);
    for (int i=1; i<nspaces; ++i)
    {
        set<int> elems_i;
        set<int> intElems_i, faces_i, edges_i,
            vertices_i;  // Local mesh entities containing sampled DOFs, used only for ParaView visualization.

        GetLocalSampleMeshElements(*pmesh, *fespace[i], sample_dofs_block[i],
                                   local_num_sample_dofs_sub[i], elems_i,
                                   getSampledEntities, intElems_i, faces_i, edges_i, vertices_i);
        GetLocalDofsToLocalElementMap(*fespace[i], sample_dofs_block[i],
                                      local_num_sample_dofs_sub[i], elems_i, localSampleDofsToElem_sub[i],
                                      localSampleDofsToElemDof_sub[i], true);

        // Merge the elements found for all spaces.
        elems.insert(elems_i.begin(), elems_i.end());

        if (getSampledEntities)
        {
            intElems.insert(intElems_i.begin(), intElems_i.end());
            faces.insert(faces_i.begin(), faces_i.end());
            edges.insert(edges_i.begin(), edges_i.end());
            vertices.insert(vertices_i.begin(), vertices_i.end());
        }
    }

    vector<int> elemLocalIndices;
    vector<map<int, int> > elemLocalIndicesInverse;
    Mesh *sample_mesh = 0;
    BuildSampleMesh(*pmesh, fespace, elems, sample_mesh, sprows, elemLocalIndices,
                    elemLocalIndicesInverse);

    MFEM_VERIFY(sample_mesh->GetNE() == elemLocalIndices.size(), "");

    if (myid == 0)
    {
        sample_pmesh = new ParMesh(root_comm, *sample_mesh);
        delete sample_mesh;

        // Create fespaces on sample mesh
        for (int i=0; i<nspaces; ++i)
            spfespace[i] = new ParFiniteElementSpace(sample_pmesh, fespace[i]->FEColl(),
                    fespace[i]->GetVDim());
    }

    vector<int> spNtrue(nspaces);
    for (int i=0; i<nspaces; ++i)
        spNtrue[i] = myid == 0 ? spfespace[i]->TrueVSize() : 0;

    Set_s2sp(myid, nprocs, spNtrue, sample_dofs.size(), local_num_sample_dofs,
             local_num_sample_dofs_sub, localSampleDofsToElem_sub,
             localSampleDofsToElemDof_sub, sample_dofs_sub_to_sample_dofs,
             elemLocalIndicesInverse, spfespace, s2sp);

#ifdef FULL_DOF_STENCIL
    Finish_s2sp_augmented(myid, nprocs, fespace, sample_dofs_block,
                          sample_dofs_sub_to_sample_dofs, local_num_sample_dofs_sub, true, s2sp);
#endif

    // Prepare for setting st2sp

    const int numStencil = sprows.size();
    vector<int> local_num_stencil_dofs(nprocs);

    MPI_Allgather(&numStencil, 1, MPI_INT, &local_num_stencil_dofs[0], 1, MPI_INT,
                  MPI_COMM_WORLD);

    int* offsets = new int [nprocs];
    offsets[0] = 0;
    for (int i = 1; i < nprocs; ++i)
        offsets[i] = offsets[i-1] + local_num_stencil_dofs[i-1];

    const int total_num_stencil_dofs = offsets[nprocs-1] +
                                       local_num_stencil_dofs[nprocs-1];

    all_sprows.resize(total_num_stencil_dofs);
    MPI_Allgatherv(&sprows[0], local_num_stencil_dofs[myid],
                   MPI_INT, &all_sprows[0], &local_num_stencil_dofs[0],
                   offsets, MPI_INT, MPI_COMM_WORLD);

    // Note that all_stencil_dofs may contain DOF's on different processes that
    // are identical (shared DOF's), which is fine (see comments in Set_s2sp).

    delete [] offsets;

    vector<vector<int>> stencil_dofs_block(nspaces);
    vector<vector<int> > stencil_dofs_sub_to_stencil_dofs(nspaces);
    vector<vector<int> > local_num_stencil_dofs_sub(nspaces);
    vector<vector<int> > localStencilDofsToElem_sub(nspaces);
    vector<vector<int> > localStencilDofsToElemDof_sub(nspaces);

#ifdef FULL_DOF_STENCIL
    vector<int> Nfull(nspaces);
    for (int i=0; i<nspaces; ++i)
        Nfull[i] = fespace[i]->GetVSize();

    SplitDofsIntoBlocks(Nfull, all_sprows, local_num_stencil_dofs,
                        stencil_dofs_block, stencil_dofs_sub_to_stencil_dofs,
                        local_num_stencil_dofs_sub);
#else
    SplitDofsIntoBlocks(Ntrue, all_sprows, local_num_stencil_dofs,
                        stencil_dofs_block, stencil_dofs_sub_to_stencil_dofs,
                        local_num_stencil_dofs_sub);
#endif

    for (int i=0; i<nspaces; ++i)
    {
        GetLocalDofsToLocalElementMap(*fespace[i], stencil_dofs_block[i],
                                      local_num_stencil_dofs_sub[i], elems, localStencilDofsToElem_sub[i],
                                      localStencilDofsToElemDof_sub[i], false);
    }

    Set_s2sp(myid, nprocs, spNtrue, all_sprows.size(), local_num_stencil_dofs,
             local_num_stencil_dofs_sub, localStencilDofsToElem_sub,
             localStencilDofsToElemDof_sub, stencil_dofs_sub_to_stencil_dofs,
             elemLocalIndicesInverse, spfespace, st2sp);

#ifdef FULL_DOF_STENCIL
    Finish_s2sp_augmented(myid, nprocs, fespace, stencil_dofs_block,
                          stencil_dofs_sub_to_stencil_dofs, local_num_stencil_dofs_sub, false, st2sp);
#endif

    if (!filename.empty())
    {
        SampleVisualization(pmesh, elems, intElems, faces, edges, vertices,
                            filename, nullptr, elemVisScale);
    }
}

void SampleVisualization(ParMesh *pmesh, set<int> const& elems,
                         set<int> const& intElems, set<int> const& faces,
                         set<int> const& edges, set<int> const& vertices,
                         string const& filename, mfem::Vector *elemCount,
                         double elementScaling)
{
    // Write files for global pmesh and a piecewise constant function with 1 on
    // sample mesh elements and 0 elsewhere. Note that this is a visualization of
    // the sample mesh elements, not the sampled DOFs. That is, it shows all
    // elements that contain a sampled DOF, which could be at a vertex, edge,
    // face, or volume.

    // Construct a piecewise constant space on the global mesh.
    L2_FECollection l2_coll(1, pmesh->Dimension());  // order 1
    ParFiniteElementSpace pwc_space(pmesh, &l2_coll);

    ParGridFunction marker(&pwc_space);
    marker = 0.0;
    if (elemCount)
    {
        MFEM_VERIFY(elemCount->Size() == pmesh->GetNE(), "");
        for (int e=0; e<pmesh->GetNE(); ++e)
        {
            Array<int> dofs;
            pwc_space.GetElementVDofs(e, dofs);

            for (int i = 0; i < dofs.Size(); i++)
            {
                const int dof_i = dofs[i] >= 0 ? dofs[i] : -1 - dofs[i];
                marker[dof_i] = (*elemCount)[e];
            }
        }
    }
    else
    {
        for (set<int>::const_iterator it = elems.begin(); it != elems.end(); ++it)
        {
            Array<int> dofs;
            pwc_space.GetElementVDofs(*it, dofs);

            for (int i = 0; i < dofs.Size(); i++)
            {
                const int dof_i = dofs[i] >= 0 ? dofs[i] : -1 - dofs[i];
                marker[dof_i] = elementScaling;
            }
        }
    }

    VisItDataCollection visit_dc(filename, pmesh);
    visit_dc.RegisterField("Sample Elements", &marker);
    visit_dc.SetFormat(DataCollection::SERIAL_FORMAT);
    visit_dc.Save();

    // Write ParaView files to visualize sampled elements, edges, and vertices
    int ne = pmesh->GetNE();
    int nv = pmesh->GetNV();
    int nf = pmesh->GetNFaces();
    int nedge = pmesh->GetNEdges();

    Array<int> e(ne), v(nv), f(nf), edge(nedge);
    e = 0;
    v = 0;
    f = 0;
    edge = 0;

    for (set<int>::const_iterator it = intElems.begin(); it != intElems.end(); ++it)
    {
        e[*it] = 1;
    }

    for (set<int>::const_iterator it = faces.begin(); it != faces.end(); ++it)
    {
        f[*it] = 1;
    }

    for (set<int>::const_iterator it = edges.begin(); it != edges.end(); ++it)
    {
        edge[*it] = 1;
    }

    for (set<int>::const_iterator it = vertices.begin(); it != vertices.end(); ++it)
    {
        v[*it] = 1;
    }

    /*
    for (int i=0; i<ne/2; ++i) { e[i] = 0; }
    for (int i=0; i<nv/2; ++i) { v[i] = 0; }
    for (int i=0; i<nf/2; ++i) { f[i] = 0; }
    for (int i=0; i<nedge/2; ++i) { edge[i] = 0; }
    */

    ParaViewPrintAttributes(filename + "_pv", *pmesh, pmesh->Dimension(), &e, &v);
    if (pmesh->Dimension() == 3)
    {
        ParaViewPrintAttributes(filename + "_pv_face", *pmesh, 2, &f, &v);
    }
    ParaViewPrintAttributes(filename + "_pv_edge", *pmesh, 1, &edge, &v);
}

void SampleDOFSelector::ReadMapFromFile(const string variable, string file_name)
{
    {
        auto search = vmap.find(variable);
        MFEM_VERIFY(search == vmap.end(),
                    "Map for variable " + variable + " is already read!");
    }
    vmap[variable] = nvar;

    vector<int> v;
    ifstream file;
    file.open(file_name);
    string line;
    while(getline(file, line)) {
        v.push_back(stoi(line));
    }
    file.close();

    s2sp_var.push_back(v);
    nvar = s2sp_var.size();
}

int SampleDOFSelector::GetVariableIndex(const string variable) const
{
    auto search = vmap.find(variable);
    MFEM_VERIFY(search != vmap.end(),
                "Variable " + variable + " is not registered!");
    const int var = search->second;
    MFEM_VERIFY(0 <= var && var < nvar, "Invalid variable index");
    return var;
}

void SampleDOFSelector::GetSampledValues(const string variable,
        mfem::Vector const& v, CAROM::Vector & s) const
{
    const int var = GetVariableIndex(variable);

    const int n = s2sp_var[var].size();
    MFEM_VERIFY(s.dim() == n, "");
    for (int i=0; i<n; ++i)
        s(i) = v[s2sp_var[var][i]];
}

} // namespace CAROM<|MERGE_RESOLUTION|>--- conflicted
+++ resolved
@@ -882,15 +882,8 @@
             {
                 if (s2sp_[i] == -1)
                     s2sp_[i] = s2sp[i];
-<<<<<<< HEAD
-
-                //MFEM_VERIFY(s2sp_[i] >= 0 && s2sp_[i] == s2sp[i], "");
-                else
-                    MFEM_VERIFY(s2sp_[i] >= 0 && s2sp_[i] == s2sp[i], "");
-=======
                 else
                     MFEM_VERIFY(s2sp_[i] == s2sp[i], "Consistency check");
->>>>>>> bb34bd9a
             }
         }
     }
