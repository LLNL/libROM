--- conflicted
+++ resolved
@@ -16,21 +16,11 @@
 namespace CAROM {
 
 SVD::SVD(
-<<<<<<< HEAD
-   int dim,
-   int samples_per_time_interval,
-   int max_time_intervals,
-   bool debug_algorithm) :
-   d_dim(dim),
-   d_num_samples(0),
-   d_samples_per_time_interval(samples_per_time_interval),
-   d_max_time_intervals(max_time_intervals),
-=======
    SVDOptions options) :
    d_dim(options.dim),
    d_num_samples(0),
    d_samples_per_time_interval(options.samples_per_time_interval),
->>>>>>> f7848bee
+   d_max_time_intervals(options.max_time_intervals),
    d_basis(NULL),
    d_basis_right(NULL),
    d_U(NULL),
