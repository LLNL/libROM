#include "../StaticSVDSampler.h"
#include <algorithm>
#include <cmath>
#include <cstdio>
#include <cstring> // for memcpy
#include <random>

#include "mpi.h"

int main(int argc, char* argv[])
{
    MPI_Init(&argc, &argv);
    int nprocs, rank;
    MPI_Comm_size(MPI_COMM_WORLD, &nprocs);
    MPI_Comm_rank(MPI_COMM_WORLD, &rank);

    const int totaldim = nprocs * 12;
    const double entry = 1 / sqrt(static_cast<double>(3 * nprocs));

    // Columns are constructed to be orthogonal with unit norm.
    std::vector<std::vector<double>> columns;
    for (int i = 0; i < 4; ++i) {
        columns.emplace_back(12u);
        for (int j = i; j < 12; j += 4)
            columns[i][j] = entry;
    }

    std::vector<double> sigmas(4);

    if (rank == 0) {
        std::normal_distribution<double> dist;
        auto generator = std::default_random_engine(std::random_device()());
        for (auto& x: sigmas) {
            x = dist(generator);
            x = x < 0 ? -x : x;
        }
        std::sort(sigmas.begin(), sigmas.end(), std::greater<double>());
    }
    MPI_Bcast(sigmas.data(), 4, MPI_DOUBLE, 0, MPI_COMM_WORLD);

    if (rank == 0) {
        printf("Generated singular values: ");
        for (int i = 0; i < 4; ++i)
            printf("%8.4E  ", sigmas[i]);
        printf("\n");
    }

    { /* Wrap the sampler in its own scope; ScaLAPACK will call MPI_Comm_finalize
         in the destructor after MPI_Finalize otherwise. */

    // Construct an SVDSampler to send our matrix. I take V = I for simplicity,
    // so the matrix A that we factor is just the columns scaled by the sigmas.
<<<<<<< HEAD
    CAROM::StaticSVDSampler sampler(12, 4, -1, 4, 0, true);
=======
    CAROM::StaticSVDOptions static_svd_options;
    static_svd_options.dim = 12;
    static_svd_options.samples_per_time_interval = 4;
    static_svd_options.max_basis_dimension = 4;
    static_svd_options.debug_algorithm = true;
    CAROM::StaticSVDSampler sampler(static_svd_options);
>>>>>>> f7848bee
    for (unsigned j = 0; j < 4; ++j) {
        std::vector<double> similar(columns[j]);
        for (unsigned i = 0; i < 12; ++i)
            similar[i] *= sigmas[j];
        sampler.takeSample(similar.data(), 0);
    }

    auto distU = sampler.getSpatialBasis();
    if (rank == 0) {
        CAROM::Matrix U(totaldim, 4, false);
        memcpy(&U.item(0, 0), &distU->item(0, 0), 48*sizeof(double));
        for (int src = 1; src < nprocs; ++src)
            MPI_Recv(&U.item(12*src, 0), 48, MPI_DOUBLE, src, MPI_ANY_TAG,
                     MPI_COMM_WORLD, MPI_STATUS_IGNORE);

        printf("Actual U                                        Computed U\n");
        printf("========                                        ==========\n");
        for (int i = 0; i < totaldim; ++i) {
            for (int j = 0; j < 4; ++j)
                printf("%8.4E ", columns[j][i%12]);
            printf("    ");
            for (int j = 0; j < 4; ++j)
                printf("%8.4E ", U.item(i, j));
            printf("\n");
        }
    } else {
        MPI_Send(&distU->item(0, 0), 48, MPI_DOUBLE, 0, 1, MPI_COMM_WORLD);
    }

    }

    MPI_Finalize();

    return 0;
}<|MERGE_RESOLUTION|>--- conflicted
+++ resolved
@@ -50,16 +50,12 @@
 
     // Construct an SVDSampler to send our matrix. I take V = I for simplicity,
     // so the matrix A that we factor is just the columns scaled by the sigmas.
-<<<<<<< HEAD
-    CAROM::StaticSVDSampler sampler(12, 4, -1, 4, 0, true);
-=======
     CAROM::StaticSVDOptions static_svd_options;
     static_svd_options.dim = 12;
     static_svd_options.samples_per_time_interval = 4;
     static_svd_options.max_basis_dimension = 4;
     static_svd_options.debug_algorithm = true;
     CAROM::StaticSVDSampler sampler(static_svd_options);
->>>>>>> f7848bee
     for (unsigned j = 0; j < 4; ++j) {
         std::vector<double> similar(columns[j]);
         for (unsigned i = 0; i < 12; ++i)
