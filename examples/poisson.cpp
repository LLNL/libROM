//               libROM MFEM Example: parametric ROM for Poisson problem 
//
// Compile with: ./scripts/compile.sh -m 
//
// Description:  This example code demonstrates the use of MFEM and libROM to
//               define a simple projection-based reduced order model of the
//               Poisson problem -Delta u = f(x) with homogeneous Dirichlet
//               boundary conditions and spatially varying right hand side f.  
//
//               The example highlights three distinct ROM processes, i.e.,
//               offline, merge, and online. The offline phase runs the full
//               order model and stores the snapshot data in an HDF file. You
//               can run as many offline phases as you wish to sample the
//               parameter space. The merge phase reads all the snapshot files,
//               builds a global reduced basis, and stores the basis in an HDF
//               file. The online phase reads the basis, builds the ROM
//               operator, solves the reduced order system, and lifts the
//               solution to the full order space.
//
// Offline phase: poisson -offline -f 1.0 -id 0
//                poisson -offline -f 1.1 -id 1
//                poisson -offline -f 1.2 -id 2
//               
// Merge phase:   poisson -merge -ns 3
//
// Online phase:  poisson -online -f 1.15


#include "mfem.hpp"
#include <fstream>
#include <iostream>
#include "BasisGenerator.h"
#include "BasisReader.h"

using namespace std;
using namespace mfem;

// rhs function. See below for implementation.
double rhs(const Vector &);
double freq = 1.0, kappa;
int dim;

int main(int argc, char *argv[])
{
<<<<<<< HEAD
   // 1. Initialize MPI.
   int num_procs, myid;
   MPI_Init(&argc, &argv);
   MPI_Comm_size(MPI_COMM_WORLD, &num_procs);
   MPI_Comm_rank(MPI_COMM_WORLD, &myid);

   // 2. Parse command-line options.
   const char *mesh_file = "../dependencies/mfem/data/star.mesh";
   int order = 1;
   bool static_cond = false;
   bool pa = false;
   const char *device_config = "cpu";
   bool visualization = true;
   bool visit = true;
   bool offline = false;
   bool merge = false;
   bool online = false;
   int precision = 8;
   int id = 0;
   int nsets = 0;
   double coef = 1.0;

   OptionsParser args(argc, argv);
   args.AddOption(&mesh_file, "-m", "--mesh",
                  "Mesh file to use.");
   args.AddOption(&order, "-o", "--order",
                  "Finite element order (polynomial degree) or -1 for"
                  " isoparametric space.");
   args.AddOption(&id, "-id", "--id", "Parametric id");
   args.AddOption(&nsets, "-ns", "--nset", "Number of parametric snapshot sets");
   args.AddOption(&static_cond, "-sc", "--static-condensation", "-no-sc",
                  "--no-static-condensation", "Enable static condensation.");
   args.AddOption(&pa, "-pa", "--partial-assembly", "-no-pa",
                  "--no-partial-assembly", "Enable Partial Assembly.");
   args.AddOption(&freq, "-f", "--frequency", "Set the frequency for the exact"
                  " solution.");
   args.AddOption(&coef, "-cf", "--coefficient",
                  "Coefficient.");
   args.AddOption(&device_config, "-d", "--device",
                  "Device configuration string, see Device::Configure().");
   args.AddOption(&visit, "-visit", "--visit-datafiles", "-no-visit",
                  "--no-visit-datafiles",
                  "Save data files for VisIt (visit.llnl.gov) visualization.");
   args.AddOption(&visualization, "-vis", "--visualization", "-no-vis",
                  "--no-visualization",
                  "Enable or disable GLVis visualization.");
   args.AddOption(&offline, "-offline", "--offline", "-no-offline", "--no-offline",
                  "Enable or disable the offline phase.");
   args.AddOption(&online, "-online", "--online", "-no-online", "--no-online",
                  "Enable or disable the online phase.");
   args.AddOption(&merge, "-merge", "--merge", "-no-merge", "--no-merge",
                  "Enable or disable the merge phase.");
   args.Parse();
   if (!args.Good())
   {
      if (myid == 0)
      {
         args.PrintUsage(cout);
      }
      MPI_Finalize();
      return 1;
   }
   if (myid == 0)
   {
      args.PrintOptions(cout);
   }
   kappa = freq * M_PI;

   bool check = (offline && !merge && !online) || (!offline && merge && !online) || (!offline && !merge && online);
   MFEM_VERIFY(check, "only one of offline, merge, or online must be true!"); 

   // 3. Enable hardware devices such as GPUs, and programming models such as
   //    CUDA, OCCA, RAJA and OpenMP based on command line options.
   Device device(device_config);
   if (myid == 0) { device.Print(); }

   // 4. Read the (serial) mesh from the given mesh file on all processors.  We
   //    can handle triangular, quadrilateral, tetrahedral, hexahedral, surface
   //    and volume meshes with the same code.
   Mesh mesh(mesh_file, 1, 1);
   dim = mesh.Dimension();

   // 5. Refine the serial mesh on all processors to increase the resolution. In
   //    this example we do 'ref_levels' of uniform refinement. We choose
   //    'ref_levels' to be the largest number that gives a final mesh with no
   //    more than 10,000 elements.
   {
      int ref_levels =
         (int)floor(log(10000./mesh.GetNE())/log(2.)/dim);
      for (int l = 0; l < ref_levels; l++)
      {
         mesh.UniformRefinement();
      }
   }

   // 6. Define a parallel mesh by a partitioning of the serial mesh. Refine
   //    this mesh further in parallel to increase the resolution. Once the
   //    parallel mesh is defined, the serial mesh can be deleted.
   ParMesh pmesh(MPI_COMM_WORLD, mesh);
   mesh.Clear();
   {
      int par_ref_levels = 2;
      for (int l = 0; l < par_ref_levels; l++)
      {
         pmesh.UniformRefinement();
      }
   }

   // 7. Define a parallel finite element space on the parallel mesh. Here we
   //    use continuous Lagrange finite elements of the specified order. If
   //    order < 1, we instead use an isoparametric/isogeometric space.
   FiniteElementCollection *fec;
   bool delete_fec;
   if (order > 0)
   {
      fec = new H1_FECollection(order, dim);
      delete_fec = true;
   }
   else if (pmesh.GetNodes())
   {
      fec = pmesh.GetNodes()->OwnFEC();
      delete_fec = false;
      if (myid == 0)
      {
         cout << "Using isoparametric FEs: " << fec->Name() << endl;
      }
   }
   else
   {
      fec = new H1_FECollection(order = 1, dim);
      delete_fec = true;
   }
   ParFiniteElementSpace fespace(&pmesh, fec);
   HYPRE_Int size = fespace.GlobalTrueVSize();
   if (myid == 0)
   {
      cout << "Number of finite element unknowns: " << size << endl;
   }

   // 8. Determine the list of true (i.e. parallel conforming) essential
   //    boundary dofs. In this example, the boundary conditions are defined
   //    by marking all the boundary attributes from the mesh as essential
   //    (Dirichlet) and converting them to a list of true dofs.
   Array<int> ess_tdof_list;
   if (pmesh.bdr_attributes.Size())
   {
      Array<int> ess_bdr(pmesh.bdr_attributes.Max());
      ess_bdr = 1;
      fespace.GetEssentialTrueDofs(ess_bdr, ess_tdof_list);
   }

   // 9. Initiate ROM related variables
   int max_num_snapshots = 100;
   bool update_right_SV = false;
   bool isIncremental = false;
   const std::string basisName = "basis";
   const std::string basisFileName = basisName + std::to_string(id);
   const CAROM::Matrix* spatialbasis;
   CAROM::Options* options;
   CAROM::BasisGenerator *generator;
   int numRowRB, numColumnRB;
   StopWatch solveTimer, assembleTimer, mergeTimer;

   // 10. Set BasisGenerator if offline 
   if (offline) 
   {
      options = new CAROM::Options(fespace.GetTrueVSize(), max_num_snapshots, 1, update_right_SV);
      generator = new CAROM::BasisGenerator(*options, isIncremental, basisFileName);
   }

   // 11. The merge phase
   if (merge) 
   {
      mergeTimer.Start();
      options = new CAROM::Options(fespace.GetTrueVSize(), max_num_snapshots, 1, update_right_SV);
      generator = new CAROM::BasisGenerator(*options, isIncremental, basisName);
      for (int paramID=0; paramID<nsets; ++paramID)
      {
        std::string snapshot_filename = basisName + std::to_string(paramID) + "_snapshot";
        generator->loadSamples(snapshot_filename,"snapshot");
      }
      generator->endSamples(); // save the merged basis file
      mergeTimer.Stop();
      if (myid == 0) 
      {
        printf("Elapsed time for merging and building ROM basis: %e second\n", mergeTimer.RealTime());
      }
      delete generator;
      delete options;
      MPI_Finalize();
      return 0;
   }

   // 12. Set up the parallel linear form b(.) which corresponds to the
   //     right-hand side of the FEM linear system, which in this case is
   //     (f,phi_i) where f is given by the function f_exact and phi_i are the
   //     basis functions in the finite element fespace.
   ParLinearForm *b = new ParLinearForm(&fespace);
   FunctionCoefficient f(rhs);
   b->AddDomainIntegrator(new DomainLFIntegrator(f));
   b->Assemble();

   // 13. Define the solution vector x as a parallel finite element grid function
   //     corresponding to fespace. Initialize x with initial guess of zero,
   //     which satisfies the boundary conditions.
   ParGridFunction x(&fespace);
   x = 0.0;

   // 14. Set up the parallel bilinear form a(.,.) on the finite element space
   //     corresponding to the Laplacian operator -Delta, by adding the Diffusion
   //     domain integrator.
   ParBilinearForm a(&fespace);
   ConstantCoefficient one(coef);
   if (pa) { a.SetAssemblyLevel(AssemblyLevel::PARTIAL); }
   a.AddDomainIntegrator(new DiffusionIntegrator(one));

   // 15. Assemble the parallel bilinear form and the corresponding linear
   //     system, applying any necessary transformations such as: parallel
   //     assembly, eliminating boundary conditions, applying conforming
   //     constraints for non-conforming AMR, static condensation, etc.
   if (static_cond) { a.EnableStaticCondensation(); }
   a.Assemble();

   OperatorPtr A;
   Vector B, X;
   a.FormLinearSystem(ess_tdof_list, x, *b, A, X, B);

   // 16. The offline phase
   if(offline) 
   {
      // 17. Solve the full order linear system A X = B
      Solver *prec = NULL;
      if (pa)
      {
          if (UsesTensorBasis(fespace))
          {
            prec = new OperatorJacobiSmoother(a, ess_tdof_list);
          }
      }
      else 
      {
          prec = new HypreBoomerAMG;
      }
      CGSolver cg(MPI_COMM_WORLD);
      cg.SetRelTol(1e-12);
      cg.SetMaxIter(2000);
      cg.SetPrintLevel(1);
      if (prec) { cg.SetPreconditioner(*prec); }
      cg.SetOperator(*A);
      solveTimer.Start();
      cg.Mult(B, X);
      solveTimer.Stop();
      delete prec;

      // 18. take and write snapshot for ROM
      bool addSample = generator->takeSample(X.GetData(), 0.0, 0.01);
      generator->writeSnapshot();
      delete generator;
      delete options;
   } 

   // 19. The online phase
   if (online) { 
      // 20. read the reduced basis
      assembleTimer.Start();
      CAROM::BasisReader reader(basisName);
      spatialbasis = reader.getSpatialBasis(0.0);
      numRowRB = spatialbasis->numRows();
      numColumnRB = spatialbasis->numColumns();
      if (myid == 0) printf("spatial basis dimension is %d x %d\n", numRowRB, numColumnRB);

      // libROM stores the matrix row-wise, so wrapping as a DenseMatrix in MFEM means it is transposed.
      DenseMatrix *reducedBasisT = new DenseMatrix(spatialbasis->getData(), numColumnRB, numRowRB);

      // 21. form inverse ROM operator
      Vector abv(numRowRB), bv(numRowRB), bv2(numRowRB);
      Vector reducedRHS(numColumnRB), reducedSol(numColumnRB);
      DenseMatrix invReducedA(numColumnRB);
      for(int j=0; j < numColumnRB; ++j) {
        reducedBasisT->GetRow(j, bv);
        A->Mult(bv, abv);
        reducedRHS(j) = bv*B; 
        for(int i=0; i<numColumnRB; ++i) {
           reducedBasisT->GetRow(i, bv2);
           invReducedA(i,j) = abv*bv2;
        }
      }
      invReducedA.Invert();
      assembleTimer.Stop();

      // 22. solve ROM
      solveTimer.Start();
      invReducedA.Mult(reducedRHS, reducedSol);
      solveTimer.Stop();

      // 23. reconstruct FOM state
      reducedBasisT->MultTranspose(reducedSol,X);
      delete reducedBasisT;
   }

   // 24. Recover the parallel grid function corresponding to X. This is the
   //     local finite element solution on each processor.
   a.RecoverFEMSolution(X, *b, x);

   // 25. Save the refined mesh and the solution in parallel. This output can
   //     be viewed later using GLVis: "glvis -np <np> -m mesh -g sol".
   {
      ostringstream mesh_name, sol_name;
      mesh_name << "mesh." << setfill('0') << setw(6) << myid;
      sol_name << "sol." << setfill('0') << setw(6) << myid;

      ofstream mesh_ofs(mesh_name.str().c_str());
      mesh_ofs.precision(precision);
      pmesh.Print(mesh_ofs);

      ofstream sol_ofs(sol_name.str().c_str());
      sol_ofs.precision(precision);
      x.Save(sol_ofs);
   }

   // 26. Save data in the VisIt format.
   DataCollection *dc = NULL;
   if (visit)
   {
      if(offline) dc = new VisItDataCollection("Example1", &pmesh);
      else if(online) dc = new VisItDataCollection("Example1_rom", &pmesh);
      dc->SetPrecision(precision);
      dc->RegisterField("solution", &x);
      dc->Save();
      delete dc;
   }

   // 27. Send the solution by socket to a GLVis server. 
   if (visualization)
   {
      char vishost[] = "localhost";
      int  visport   = 19916;
      socketstream sol_sock(vishost, visport);
      sol_sock << "parallel " << num_procs << " " << myid << "\n";
      sol_sock.precision(precision);
      sol_sock << "solution\n" << pmesh << x << flush;
   }

   // 28. print timing info
   if (myid == 0) 
   {
      if(offline) 
      {
        printf("Elapsed time for assembling FOM: %e second\n", assembleTimer.RealTime());
        printf("Elapsed time for solving FOM: %e second\n", solveTimer.RealTime());
      }
      if(online) 
      {
        printf("Elapsed time for assembling ROM: %e second\n", assembleTimer.RealTime());
        printf("Elapsed time for solving ROM: %e second\n", solveTimer.RealTime());
      }
   }

   // 29. Free the used memory.
   if (delete_fec)
   {
      delete fec;
   }
   MPI_Finalize();

   return 0;
=======
    // 1. Initialize MPI.
    int num_procs, myid;
    MPI_Init(&argc, &argv);
    MPI_Comm_size(MPI_COMM_WORLD, &num_procs);
    MPI_Comm_rank(MPI_COMM_WORLD, &myid);

    // 2. Parse command-line options.
    const char *mesh_file = "../dependencies/mfem/data/star.mesh";
    int order = 1;
    bool static_cond = false;
    bool pa = false;
    const char *device_config = "cpu";
    bool visualization = true;
    bool visit = true;
    bool fom = false;
    bool offline = false;
    bool merge = false;
    bool online = false;
    int precision = 8;
    int id = 0;
    int nsets = 0;
    double coef = 1.0;

    OptionsParser args(argc, argv);
    args.AddOption(&mesh_file, "-m", "--mesh",
                   "Mesh file to use.");
    args.AddOption(&order, "-o", "--order",
                   "Finite element order (polynomial degree) or -1 for"
                   " isoparametric space.");
    args.AddOption(&id, "-id", "--id", "Parametric id");
    args.AddOption(&nsets, "-ns", "--nset", "Number of parametric snapshot sets");
    args.AddOption(&static_cond, "-sc", "--static-condensation", "-no-sc",
                   "--no-static-condensation", "Enable static condensation.");
    args.AddOption(&pa, "-pa", "--partial-assembly", "-no-pa",
                   "--no-partial-assembly", "Enable Partial Assembly.");
    args.AddOption(&freq, "-f", "--frequency", "Set the frequency for the exact"
                   " solution.");
    args.AddOption(&coef, "-cf", "--coefficient",
                   "Coefficient.");
    args.AddOption(&device_config, "-d", "--device",
                   "Device configuration string, see Device::Configure().");
    args.AddOption(&visit, "-visit", "--visit-datafiles", "-no-visit",
                   "--no-visit-datafiles",
                   "Save data files for VisIt (visit.llnl.gov) visualization.");
    args.AddOption(&visualization, "-vis", "--visualization", "-no-vis",
                   "--no-visualization",
                   "Enable or disable GLVis visualization.");
    args.AddOption(&fom, "-fom", "--fom", "-no-fom", "--no-fom",
                   "Enable or disable the fom phase.");
    args.AddOption(&offline, "-offline", "--offline", "-no-offline", "--no-offline",
                   "Enable or disable the offline phase.");
    args.AddOption(&online, "-online", "--online", "-no-online", "--no-online",
                   "Enable or disable the online phase.");
    args.AddOption(&merge, "-merge", "--merge", "-no-merge", "--no-merge",
                   "Enable or disable the merge phase.");
    args.Parse();
    if (!args.Good())
    {
        if (myid == 0)
        {
            args.PrintUsage(cout);
        }
        MPI_Finalize();
        return 1;
    }
    if (myid == 0)
    {
        args.PrintOptions(cout);
    }
    kappa = freq * M_PI;

    if (fom) MFEM_VERIFY(fom && !offline && !online && !merge, "everything must be turned off if fom is used.");
    bool check = (offline && !merge && !online) || (!offline && merge && !online) || (!offline && !merge && online);
    MFEM_VERIFY(check, "only one of offline, merge, or online must be true!");

    // 3. Enable hardware devices such as GPUs, and programming models such as
    //    CUDA, OCCA, RAJA and OpenMP based on command line options.
    Device device(device_config);
    if (myid == 0) {
        device.Print();
    }

    // 4. Read the (serial) mesh from the given mesh file on all processors.  We
    //    can handle triangular, quadrilateral, tetrahedral, hexahedral, surface
    //    and volume meshes with the same code.
    Mesh mesh(mesh_file, 1, 1);
    dim = mesh.Dimension();

    // 5. Refine the serial mesh on all processors to increase the resolution. In
    //    this example we do 'ref_levels' of uniform refinement. We choose
    //    'ref_levels' to be the largest number that gives a final mesh with no
    //    more than 10,000 elements.
    {
        int ref_levels =
            (int)floor(log(10000./mesh.GetNE())/log(2.)/dim);
        for (int l = 0; l < ref_levels; l++)
        {
            mesh.UniformRefinement();
        }
    }

    // 6. Define a parallel mesh by a partitioning of the serial mesh. Refine
    //    this mesh further in parallel to increase the resolution. Once the
    //    parallel mesh is defined, the serial mesh can be deleted.
    ParMesh pmesh(MPI_COMM_WORLD, mesh);
    mesh.Clear();
    {
        int par_ref_levels = 2;
        for (int l = 0; l < par_ref_levels; l++)
        {
            pmesh.UniformRefinement();
        }
    }

    // 7. Define a parallel finite element space on the parallel mesh. Here we
    //    use continuous Lagrange finite elements of the specified order. If
    //    order < 1, we instead use an isoparametric/isogeometric space.
    FiniteElementCollection *fec;
    bool delete_fec;
    if (order > 0)
    {
        fec = new H1_FECollection(order, dim);
        delete_fec = true;
    }
    else if (pmesh.GetNodes())
    {
        fec = pmesh.GetNodes()->OwnFEC();
        delete_fec = false;
        if (myid == 0)
        {
            cout << "Using isoparametric FEs: " << fec->Name() << endl;
        }
    }
    else
    {
        fec = new H1_FECollection(order = 1, dim);
        delete_fec = true;
    }
    ParFiniteElementSpace fespace(&pmesh, fec);
    HYPRE_Int size = fespace.GlobalTrueVSize();
    if (myid == 0)
    {
        cout << "Number of finite element unknowns: " << size << endl;
    }

    // 8. Determine the list of true (i.e. parallel conforming) essential
    //    boundary dofs. In this example, the boundary conditions are defined
    //    by marking all the boundary attributes from the mesh as essential
    //    (Dirichlet) and converting them to a list of true dofs.
    Array<int> ess_tdof_list;
    if (pmesh.bdr_attributes.Size())
    {
        Array<int> ess_bdr(pmesh.bdr_attributes.Max());
        ess_bdr = 1;
        fespace.GetEssentialTrueDofs(ess_bdr, ess_tdof_list);
    }

    // 9. Initiate ROM related variables
    int max_num_snapshots = 100;
    bool update_right_SV = false;
    bool isIncremental = false;
    const std::string basisName = "basis";
    const std::string basisFileName = basisName + std::to_string(id);
    const CAROM::Matrix* spatialbasis;
    CAROM::Options* options;
    CAROM::BasisGenerator *generator;
    int numRowRB, numColumnRB;
    StopWatch solveTimer, assembleTimer, mergeTimer;

    // 10. Set BasisGenerator if offline
    if (offline)
    {
        options = new CAROM::Options(fespace.GetTrueVSize(), max_num_snapshots, 1, update_right_SV);
        generator = new CAROM::BasisGenerator(*options, isIncremental, basisFileName);
    }

    // 11. The merge phase
    if (merge)
    {
        mergeTimer.Start();
        std::unique_ptr<CAROM::BasisGenerator> basis_generator;
        options = new CAROM::Options(fespace.GetTrueVSize(), max_num_snapshots, 1, update_right_SV);
        generator = new CAROM::BasisGenerator(*options, isIncremental, basisName);
        for (int paramID=0; paramID<nsets; ++paramID)
        {
            std::string snapshot_filename = basisName + std::to_string(paramID) + "_snapshot";
            generator->loadSamples(snapshot_filename,"snapshot");
        }
        generator->endSamples(); // save the merged basis file
        mergeTimer.Stop();
        if (myid == 0)
        {
            printf("Elapsed time for merging and building ROM basis: %e second\n", mergeTimer.RealTime());
        }
        delete generator;
        delete options;
        MPI_Finalize();
        return 0;
    }

    // 12. Set up the parallel linear form b(.) which corresponds to the
    //     right-hand side of the FEM linear system, which in this case is
    //     (f,phi_i) where f is given by the function f_exact and phi_i are the
    //     basis functions in the finite element fespace.
    assembleTimer.Start();
    ParLinearForm *b = new ParLinearForm(&fespace);
    FunctionCoefficient f(rhs);
    b->AddDomainIntegrator(new DomainLFIntegrator(f));
    b->Assemble();

    // 13. Define the solution vector x as a parallel finite element grid function
    //     corresponding to fespace. Initialize x with initial guess of zero,
    //     which satisfies the boundary conditions.
    ParGridFunction x(&fespace);
    x = 0.0;

    // 14. Set up the parallel bilinear form a(.,.) on the finite element space
    //     corresponding to the Laplacian operator -Delta, by adding the Diffusion
    //     domain integrator.
    ParBilinearForm a(&fespace);
    ConstantCoefficient one(coef);
    if (pa) {
        a.SetAssemblyLevel(AssemblyLevel::PARTIAL);
    }
    a.AddDomainIntegrator(new DiffusionIntegrator(one));

    // 15. Assemble the parallel bilinear form and the corresponding linear
    //     system, applying any necessary transformations such as: parallel
    //     assembly, eliminating boundary conditions, applying conforming
    //     constraints for non-conforming AMR, static condensation, etc.
    if (static_cond) {
        a.EnableStaticCondensation();
    }
    a.Assemble();

    OperatorPtr A;
    Vector B, X;
    a.FormLinearSystem(ess_tdof_list, x, *b, A, X, B);
    assembleTimer.Stop();

    // 16. The offline phase
    if(fom || offline)
    {
        // 17. Solve the full order linear system A X = B
        Solver *prec = NULL;
        if (pa)
        {
            if (UsesTensorBasis(fespace))
            {
                prec = new OperatorJacobiSmoother(a, ess_tdof_list);
            }
        }
        else
        {
            prec = new HypreBoomerAMG;
        }
        CGSolver cg(MPI_COMM_WORLD);
        cg.SetRelTol(1e-12);
        cg.SetMaxIter(2000);
        cg.SetPrintLevel(1);
        if (prec) {
            cg.SetPreconditioner(*prec);
        }
        cg.SetOperator(*A);
        solveTimer.Start();
        cg.Mult(B, X);
        solveTimer.Stop();
        delete prec;

        // 18. take and write snapshot for ROM
        if (offline)
        {
            bool addSample = generator->takeSample(X.GetData(), 0.0, 0.01);
            generator->writeSnapshot();
            delete generator;
            delete options;
        }
    }

    // 19. The online phase
    if (online) {
        // 20. read the reduced basis
        assembleTimer.Start();
        CAROM::BasisReader reader(basisName);
        spatialbasis = reader.getSpatialBasis(0.0);
        numRowRB = spatialbasis->numRows();
        numColumnRB = spatialbasis->numColumns();
        if (myid == 0) printf("spatial basis dimension is %d x %d\n", numRowRB, numColumnRB);

        // libROM stores the matrix row-wise, so wrapping as a DenseMatrix in MFEM means it is transposed.
        DenseMatrix *reducedBasisT = new DenseMatrix(spatialbasis->getData(), numColumnRB, numRowRB);

        // 21. form inverse ROM operator
        Vector abv(numRowRB), bv(numRowRB), bv2(numRowRB);
        Vector reducedRHS(numColumnRB), reducedSol(numColumnRB);
        DenseMatrix invReducedA(numColumnRB);
        for(int j=0; j < numColumnRB; ++j) {
            reducedBasisT->GetRow(j, bv);
            A->Mult(bv, abv);
            reducedRHS(j) = bv*B;
            for(int i=0; i<numColumnRB; ++i) {
                reducedBasisT->GetRow(i, bv2);
                invReducedA(i,j) = abv*bv2;
            }
        }
        invReducedA.Invert();
        assembleTimer.Stop();

        // 22. solve ROM
        solveTimer.Start();
        invReducedA.Mult(reducedRHS, reducedSol);
        solveTimer.Stop();

        // 23. reconstruct FOM state
        reducedBasisT->MultTranspose(reducedSol,X);
        delete reducedBasisT;
    }

    // 24. Recover the parallel grid function corresponding to X. This is the
    //     local finite element solution on each processor.
    a.RecoverFEMSolution(X, *b, x);

    // 25. Save the refined mesh and the solution in parallel. This output can
    //     be viewed later using GLVis: "glvis -np <np> -m mesh -g sol".
    {
        ostringstream mesh_name, sol_name;
        mesh_name << "mesh." << setfill('0') << setw(6) << myid;
        sol_name << "sol." << setfill('0') << setw(6) << myid;

        ofstream mesh_ofs(mesh_name.str().c_str());
        mesh_ofs.precision(precision);
        pmesh.Print(mesh_ofs);

        ofstream sol_ofs(sol_name.str().c_str());
        sol_ofs.precision(precision);
        x.Save(sol_ofs);
    }

    // 26. Save data in the VisIt format.
    DataCollection *dc = NULL;
    if (visit)
    {
        if(offline) dc = new VisItDataCollection("Example1", &pmesh);
        else if(online) dc = new VisItDataCollection("Example1_rom", &pmesh);
        dc->SetPrecision(precision);
        dc->RegisterField("solution", &x);
        dc->Save();
        delete dc;
    }

    // 27. Send the solution by socket to a GLVis server.
    if (visualization)
    {
        char vishost[] = "localhost";
        int  visport   = 19916;
        socketstream sol_sock(vishost, visport);
        sol_sock << "parallel " << num_procs << " " << myid << "\n";
        sol_sock.precision(precision);
        sol_sock << "solution\n" << pmesh << x << flush;
    }

    // 28. print timing info
    if (myid == 0)
    {
        if(fom || offline)
        {
            printf("Elapsed time for assembling FOM: %e second\n", assembleTimer.RealTime());
            printf("Elapsed time for solving FOM: %e second\n", solveTimer.RealTime());
        }
        if(online)
        {
            printf("Elapsed time for assembling ROM: %e second\n", assembleTimer.RealTime());
            printf("Elapsed time for solving ROM: %e second\n", solveTimer.RealTime());
        }
    }

    // 29. Free the used memory.
    if (delete_fec)
    {
        delete fec;
    }
    MPI_Finalize();

    return 0;
>>>>>>> 831d33ae
}

// 30. define spatially varying righthand side function
double rhs(const Vector &x)
{
   if (dim == 3)
   {
      return sin(kappa * (x(0) + x(1) + x(2)));
   }
   else
   {
      return sin(kappa * (x(0) + x(1)));
   }

}<|MERGE_RESOLUTION|>--- conflicted
+++ resolved
@@ -1,4 +1,5 @@
-//               libROM MFEM Example: parametric ROM for Poisson problem 
+//               libROM MFEM Example: parametric ROM for Poisson problem
+//               (adapted from MFEM example ex1p)
 //
 // Compile with: ./scripts/compile.sh -m 
 //
@@ -42,374 +43,6 @@
 
 int main(int argc, char *argv[])
 {
-<<<<<<< HEAD
-   // 1. Initialize MPI.
-   int num_procs, myid;
-   MPI_Init(&argc, &argv);
-   MPI_Comm_size(MPI_COMM_WORLD, &num_procs);
-   MPI_Comm_rank(MPI_COMM_WORLD, &myid);
-
-   // 2. Parse command-line options.
-   const char *mesh_file = "../dependencies/mfem/data/star.mesh";
-   int order = 1;
-   bool static_cond = false;
-   bool pa = false;
-   const char *device_config = "cpu";
-   bool visualization = true;
-   bool visit = true;
-   bool offline = false;
-   bool merge = false;
-   bool online = false;
-   int precision = 8;
-   int id = 0;
-   int nsets = 0;
-   double coef = 1.0;
-
-   OptionsParser args(argc, argv);
-   args.AddOption(&mesh_file, "-m", "--mesh",
-                  "Mesh file to use.");
-   args.AddOption(&order, "-o", "--order",
-                  "Finite element order (polynomial degree) or -1 for"
-                  " isoparametric space.");
-   args.AddOption(&id, "-id", "--id", "Parametric id");
-   args.AddOption(&nsets, "-ns", "--nset", "Number of parametric snapshot sets");
-   args.AddOption(&static_cond, "-sc", "--static-condensation", "-no-sc",
-                  "--no-static-condensation", "Enable static condensation.");
-   args.AddOption(&pa, "-pa", "--partial-assembly", "-no-pa",
-                  "--no-partial-assembly", "Enable Partial Assembly.");
-   args.AddOption(&freq, "-f", "--frequency", "Set the frequency for the exact"
-                  " solution.");
-   args.AddOption(&coef, "-cf", "--coefficient",
-                  "Coefficient.");
-   args.AddOption(&device_config, "-d", "--device",
-                  "Device configuration string, see Device::Configure().");
-   args.AddOption(&visit, "-visit", "--visit-datafiles", "-no-visit",
-                  "--no-visit-datafiles",
-                  "Save data files for VisIt (visit.llnl.gov) visualization.");
-   args.AddOption(&visualization, "-vis", "--visualization", "-no-vis",
-                  "--no-visualization",
-                  "Enable or disable GLVis visualization.");
-   args.AddOption(&offline, "-offline", "--offline", "-no-offline", "--no-offline",
-                  "Enable or disable the offline phase.");
-   args.AddOption(&online, "-online", "--online", "-no-online", "--no-online",
-                  "Enable or disable the online phase.");
-   args.AddOption(&merge, "-merge", "--merge", "-no-merge", "--no-merge",
-                  "Enable or disable the merge phase.");
-   args.Parse();
-   if (!args.Good())
-   {
-      if (myid == 0)
-      {
-         args.PrintUsage(cout);
-      }
-      MPI_Finalize();
-      return 1;
-   }
-   if (myid == 0)
-   {
-      args.PrintOptions(cout);
-   }
-   kappa = freq * M_PI;
-
-   bool check = (offline && !merge && !online) || (!offline && merge && !online) || (!offline && !merge && online);
-   MFEM_VERIFY(check, "only one of offline, merge, or online must be true!"); 
-
-   // 3. Enable hardware devices such as GPUs, and programming models such as
-   //    CUDA, OCCA, RAJA and OpenMP based on command line options.
-   Device device(device_config);
-   if (myid == 0) { device.Print(); }
-
-   // 4. Read the (serial) mesh from the given mesh file on all processors.  We
-   //    can handle triangular, quadrilateral, tetrahedral, hexahedral, surface
-   //    and volume meshes with the same code.
-   Mesh mesh(mesh_file, 1, 1);
-   dim = mesh.Dimension();
-
-   // 5. Refine the serial mesh on all processors to increase the resolution. In
-   //    this example we do 'ref_levels' of uniform refinement. We choose
-   //    'ref_levels' to be the largest number that gives a final mesh with no
-   //    more than 10,000 elements.
-   {
-      int ref_levels =
-         (int)floor(log(10000./mesh.GetNE())/log(2.)/dim);
-      for (int l = 0; l < ref_levels; l++)
-      {
-         mesh.UniformRefinement();
-      }
-   }
-
-   // 6. Define a parallel mesh by a partitioning of the serial mesh. Refine
-   //    this mesh further in parallel to increase the resolution. Once the
-   //    parallel mesh is defined, the serial mesh can be deleted.
-   ParMesh pmesh(MPI_COMM_WORLD, mesh);
-   mesh.Clear();
-   {
-      int par_ref_levels = 2;
-      for (int l = 0; l < par_ref_levels; l++)
-      {
-         pmesh.UniformRefinement();
-      }
-   }
-
-   // 7. Define a parallel finite element space on the parallel mesh. Here we
-   //    use continuous Lagrange finite elements of the specified order. If
-   //    order < 1, we instead use an isoparametric/isogeometric space.
-   FiniteElementCollection *fec;
-   bool delete_fec;
-   if (order > 0)
-   {
-      fec = new H1_FECollection(order, dim);
-      delete_fec = true;
-   }
-   else if (pmesh.GetNodes())
-   {
-      fec = pmesh.GetNodes()->OwnFEC();
-      delete_fec = false;
-      if (myid == 0)
-      {
-         cout << "Using isoparametric FEs: " << fec->Name() << endl;
-      }
-   }
-   else
-   {
-      fec = new H1_FECollection(order = 1, dim);
-      delete_fec = true;
-   }
-   ParFiniteElementSpace fespace(&pmesh, fec);
-   HYPRE_Int size = fespace.GlobalTrueVSize();
-   if (myid == 0)
-   {
-      cout << "Number of finite element unknowns: " << size << endl;
-   }
-
-   // 8. Determine the list of true (i.e. parallel conforming) essential
-   //    boundary dofs. In this example, the boundary conditions are defined
-   //    by marking all the boundary attributes from the mesh as essential
-   //    (Dirichlet) and converting them to a list of true dofs.
-   Array<int> ess_tdof_list;
-   if (pmesh.bdr_attributes.Size())
-   {
-      Array<int> ess_bdr(pmesh.bdr_attributes.Max());
-      ess_bdr = 1;
-      fespace.GetEssentialTrueDofs(ess_bdr, ess_tdof_list);
-   }
-
-   // 9. Initiate ROM related variables
-   int max_num_snapshots = 100;
-   bool update_right_SV = false;
-   bool isIncremental = false;
-   const std::string basisName = "basis";
-   const std::string basisFileName = basisName + std::to_string(id);
-   const CAROM::Matrix* spatialbasis;
-   CAROM::Options* options;
-   CAROM::BasisGenerator *generator;
-   int numRowRB, numColumnRB;
-   StopWatch solveTimer, assembleTimer, mergeTimer;
-
-   // 10. Set BasisGenerator if offline 
-   if (offline) 
-   {
-      options = new CAROM::Options(fespace.GetTrueVSize(), max_num_snapshots, 1, update_right_SV);
-      generator = new CAROM::BasisGenerator(*options, isIncremental, basisFileName);
-   }
-
-   // 11. The merge phase
-   if (merge) 
-   {
-      mergeTimer.Start();
-      options = new CAROM::Options(fespace.GetTrueVSize(), max_num_snapshots, 1, update_right_SV);
-      generator = new CAROM::BasisGenerator(*options, isIncremental, basisName);
-      for (int paramID=0; paramID<nsets; ++paramID)
-      {
-        std::string snapshot_filename = basisName + std::to_string(paramID) + "_snapshot";
-        generator->loadSamples(snapshot_filename,"snapshot");
-      }
-      generator->endSamples(); // save the merged basis file
-      mergeTimer.Stop();
-      if (myid == 0) 
-      {
-        printf("Elapsed time for merging and building ROM basis: %e second\n", mergeTimer.RealTime());
-      }
-      delete generator;
-      delete options;
-      MPI_Finalize();
-      return 0;
-   }
-
-   // 12. Set up the parallel linear form b(.) which corresponds to the
-   //     right-hand side of the FEM linear system, which in this case is
-   //     (f,phi_i) where f is given by the function f_exact and phi_i are the
-   //     basis functions in the finite element fespace.
-   ParLinearForm *b = new ParLinearForm(&fespace);
-   FunctionCoefficient f(rhs);
-   b->AddDomainIntegrator(new DomainLFIntegrator(f));
-   b->Assemble();
-
-   // 13. Define the solution vector x as a parallel finite element grid function
-   //     corresponding to fespace. Initialize x with initial guess of zero,
-   //     which satisfies the boundary conditions.
-   ParGridFunction x(&fespace);
-   x = 0.0;
-
-   // 14. Set up the parallel bilinear form a(.,.) on the finite element space
-   //     corresponding to the Laplacian operator -Delta, by adding the Diffusion
-   //     domain integrator.
-   ParBilinearForm a(&fespace);
-   ConstantCoefficient one(coef);
-   if (pa) { a.SetAssemblyLevel(AssemblyLevel::PARTIAL); }
-   a.AddDomainIntegrator(new DiffusionIntegrator(one));
-
-   // 15. Assemble the parallel bilinear form and the corresponding linear
-   //     system, applying any necessary transformations such as: parallel
-   //     assembly, eliminating boundary conditions, applying conforming
-   //     constraints for non-conforming AMR, static condensation, etc.
-   if (static_cond) { a.EnableStaticCondensation(); }
-   a.Assemble();
-
-   OperatorPtr A;
-   Vector B, X;
-   a.FormLinearSystem(ess_tdof_list, x, *b, A, X, B);
-
-   // 16. The offline phase
-   if(offline) 
-   {
-      // 17. Solve the full order linear system A X = B
-      Solver *prec = NULL;
-      if (pa)
-      {
-          if (UsesTensorBasis(fespace))
-          {
-            prec = new OperatorJacobiSmoother(a, ess_tdof_list);
-          }
-      }
-      else 
-      {
-          prec = new HypreBoomerAMG;
-      }
-      CGSolver cg(MPI_COMM_WORLD);
-      cg.SetRelTol(1e-12);
-      cg.SetMaxIter(2000);
-      cg.SetPrintLevel(1);
-      if (prec) { cg.SetPreconditioner(*prec); }
-      cg.SetOperator(*A);
-      solveTimer.Start();
-      cg.Mult(B, X);
-      solveTimer.Stop();
-      delete prec;
-
-      // 18. take and write snapshot for ROM
-      bool addSample = generator->takeSample(X.GetData(), 0.0, 0.01);
-      generator->writeSnapshot();
-      delete generator;
-      delete options;
-   } 
-
-   // 19. The online phase
-   if (online) { 
-      // 20. read the reduced basis
-      assembleTimer.Start();
-      CAROM::BasisReader reader(basisName);
-      spatialbasis = reader.getSpatialBasis(0.0);
-      numRowRB = spatialbasis->numRows();
-      numColumnRB = spatialbasis->numColumns();
-      if (myid == 0) printf("spatial basis dimension is %d x %d\n", numRowRB, numColumnRB);
-
-      // libROM stores the matrix row-wise, so wrapping as a DenseMatrix in MFEM means it is transposed.
-      DenseMatrix *reducedBasisT = new DenseMatrix(spatialbasis->getData(), numColumnRB, numRowRB);
-
-      // 21. form inverse ROM operator
-      Vector abv(numRowRB), bv(numRowRB), bv2(numRowRB);
-      Vector reducedRHS(numColumnRB), reducedSol(numColumnRB);
-      DenseMatrix invReducedA(numColumnRB);
-      for(int j=0; j < numColumnRB; ++j) {
-        reducedBasisT->GetRow(j, bv);
-        A->Mult(bv, abv);
-        reducedRHS(j) = bv*B; 
-        for(int i=0; i<numColumnRB; ++i) {
-           reducedBasisT->GetRow(i, bv2);
-           invReducedA(i,j) = abv*bv2;
-        }
-      }
-      invReducedA.Invert();
-      assembleTimer.Stop();
-
-      // 22. solve ROM
-      solveTimer.Start();
-      invReducedA.Mult(reducedRHS, reducedSol);
-      solveTimer.Stop();
-
-      // 23. reconstruct FOM state
-      reducedBasisT->MultTranspose(reducedSol,X);
-      delete reducedBasisT;
-   }
-
-   // 24. Recover the parallel grid function corresponding to X. This is the
-   //     local finite element solution on each processor.
-   a.RecoverFEMSolution(X, *b, x);
-
-   // 25. Save the refined mesh and the solution in parallel. This output can
-   //     be viewed later using GLVis: "glvis -np <np> -m mesh -g sol".
-   {
-      ostringstream mesh_name, sol_name;
-      mesh_name << "mesh." << setfill('0') << setw(6) << myid;
-      sol_name << "sol." << setfill('0') << setw(6) << myid;
-
-      ofstream mesh_ofs(mesh_name.str().c_str());
-      mesh_ofs.precision(precision);
-      pmesh.Print(mesh_ofs);
-
-      ofstream sol_ofs(sol_name.str().c_str());
-      sol_ofs.precision(precision);
-      x.Save(sol_ofs);
-   }
-
-   // 26. Save data in the VisIt format.
-   DataCollection *dc = NULL;
-   if (visit)
-   {
-      if(offline) dc = new VisItDataCollection("Example1", &pmesh);
-      else if(online) dc = new VisItDataCollection("Example1_rom", &pmesh);
-      dc->SetPrecision(precision);
-      dc->RegisterField("solution", &x);
-      dc->Save();
-      delete dc;
-   }
-
-   // 27. Send the solution by socket to a GLVis server. 
-   if (visualization)
-   {
-      char vishost[] = "localhost";
-      int  visport   = 19916;
-      socketstream sol_sock(vishost, visport);
-      sol_sock << "parallel " << num_procs << " " << myid << "\n";
-      sol_sock.precision(precision);
-      sol_sock << "solution\n" << pmesh << x << flush;
-   }
-
-   // 28. print timing info
-   if (myid == 0) 
-   {
-      if(offline) 
-      {
-        printf("Elapsed time for assembling FOM: %e second\n", assembleTimer.RealTime());
-        printf("Elapsed time for solving FOM: %e second\n", solveTimer.RealTime());
-      }
-      if(online) 
-      {
-        printf("Elapsed time for assembling ROM: %e second\n", assembleTimer.RealTime());
-        printf("Elapsed time for solving ROM: %e second\n", solveTimer.RealTime());
-      }
-   }
-
-   // 29. Free the used memory.
-   if (delete_fec)
-   {
-      delete fec;
-   }
-   MPI_Finalize();
-
-   return 0;
-=======
     // 1. Initialize MPI.
     int num_procs, myid;
     MPI_Init(&argc, &argv);
@@ -794,7 +427,6 @@
     MPI_Finalize();
 
     return 0;
->>>>>>> 831d33ae
 }
 
 // 30. define spatially varying righthand side function
