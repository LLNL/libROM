/******************************************************************************
 *
 * Copyright (c) 2013-2022, Lawrence Livermore National Security, LLC
 * and other libROM project developers. See the top-level COPYRIGHT
 * file for details.
 *
 * SPDX-License-Identifier: (Apache-2.0 OR MIT)
 *
 *****************************************************************************/

//               libROM MFEM Example: parametric ROM for nonlinear diffusion problem
//
// Compile with: ./scripts/compile.sh -m
//
// Description:  This example solves a time dependent nonlinear diffusion equation
//               dp/dt + div(v) = f, grad p = -a(p) v. After discretization by mixed FEM,
//               M(p) v + B^T p = 0
//               B v - C p_t = -f
//               where
//               M(p) = \int_\Omega a(p) w_h \cdot v_h d\Omega   w_h, v_h \in R_h
//               B = -\int_\Omega \div w_h q_h d\Omega   w_h \in R_h, q_h \in W_h
//               C = \int_\Omega q_h p_h d\Omega   p_h \in W_h, q_h \in W_h
//               Here, R_h is a Raviart-Thomas finite element subspace of H(div),
//               and W_h is a finite element subspace of L2.
//               The first equation allows the substitution v = -M(p)^{-1} B^T p, so
//               C p_t + B M(p)^{-1} B^T p = f
//               For the purpose of using an ODE solver, this can be expressed as
//               p_t = C^{-1} (f - B M(p)^{-1} B^T p) = F(p)

// Sample runs:
//               Analytic test (reproductive)
//               mpirun -n 1 ./mixed_nonlinear_diffusion -offline
//               mpirun -n 1 ./mixed_nonlinear_diffusion -merge -ns 1
//               mpirun -n 1 ./mixed_nonlinear_diffusion -online -rrdim 8 -rwdim 8 -nldim 20 -nsdim 20
//               mpirun -n 1 ./mixed_nonlinear_diffusion -online -rrdim 8 -rwdim 8 -nldim 20 -nsdim 20 -sopt
//               mpirun -n 1 ./mixed_nonlinear_diffusion -online -rrdim 8 -rwdim 8 -nldim 20 -nsdim 20 -ns 1 -eqp
//
//               Relative l2 error of ROM solution at final timestep using DEIM sampling: 1.096776797994166e-08
//               Elapsed time for time integration loop using DEIM sampling: 0.6351594580000001
//               Relative l2 error of ROM solution at final timestep using S_OPT sampling: 1.01945081122054e-08
//               Elapsed time for time integration loop using S_OPT sampling: 0.6669736559999999
//               Relative l2 error of ROM solution at final timestep using EQP: 1.46205848438194e-07
//               Elapsed time for time integration loop using EQP: 0.431521853
//
//               Note that the timing of the time integration loop does not include setup,
//               which can be greater for S_OPT and EQP than for DEIM.
//
//               Initial step test (reproductive)
//               mpirun -n 1 ./mixed_nonlinear_diffusion -offline -p 1
//               mpirun -n 1 ./mixed_nonlinear_diffusion -merge -ns 1 -p 1
//               mpirun -n 1 ./mixed_nonlinear_diffusion -online -rrdim 8 -rwdim 8 -nldim 20 -p 1
//               mpirun -n 1 ./mixed_nonlinear_diffusion -online -rrdim 8 -rwdim 8 -nldim 20 -p 1 -sopt
//               mpirun -n 1 ./mixed_nonlinear_diffusion -online -rrdim 8 -rwdim 8 -nldim 20 -p 1 -ns 1 -eqp
//
//               Relative l2 error of ROM solution at final timestep using DEIM sampling: 0.0003712362376412496
//               Elapsed time for time integration loop using DEIM sampling: 0.364855569
//               Relative l2 error of ROM solution at final timestep using S_OPT sampling: 0.0003797338657417907
//               Elapsed time for time integration loop using S_OPT sampling: 0.300462563
//               Relative l2 error of ROM solution at final timestep using EQP sampling: 0.0003710336208386964
//               Elapsed time for time integration loop using EQP sampling: 0.481740662
//
//               Initial step parametric test (predictive)
//               mpirun -n 1 ./mixed_nonlinear_diffusion -p 1 -offline -id 0 -sh 0.25
//               mpirun -n 1 ./mixed_nonlinear_diffusion -p 1 -offline -id 1 -sh 0.15
//               mpirun -n 1 ./mixed_nonlinear_diffusion -p 1 -offline -id 2 -sh 0.35
//               mpirun -n 1 ./mixed_nonlinear_diffusion -p 1 -merge -ns 3
//               mpirun -n 1 ./mixed_nonlinear_diffusion -p 1 -offline -id 3 -sh 0.3
//               mpirun -n 1 ./mixed_nonlinear_diffusion -p 1 -online -rrdim 8 -rwdim 8 -nldim 20 -sh 0.3 -id 3
//               mpirun -n 1 ./mixed_nonlinear_diffusion -p 1 -online -rrdim 8 -rwdim 8 -nldim 20 -sh 0.3 -id 3 -sopt
//               mpirun -n 1 ./mixed_nonlinear_diffusion -p 1 -online -rrdim 8 -rwdim 8 -nldim 20 -sh 0.3 -id 3 -ns 3 -eqp -maxnnls 30
//
//               Relative l2 error of ROM solution at final timestep using DEIM sampling: 0.002681387312231006
//               Elapsed time for time integration loop using DEIM sampling: 0.355846074
//               Relative l2 error of ROM solution at final timestep using S_OPT sampling: 0.002701713369494112
//               Elapsed time for time integration loop using S_OPT sampling: 0.348985935
//               Relative l2 error of ROM solution at final timestep using EQP: 0.002659978000520714
//               Elapsed time for time integration loop using EQP sampling: 0.176821221

#include "mfem.hpp"

#include <fstream>
#include <iostream>
#include <algorithm>

#include "linalg/BasisGenerator.h"
#include "linalg/BasisReader.h"
#include "linalg/NNLS.h"
#include "hyperreduction/DEIM.h"
#include "hyperreduction/GNAT.h"
#include "hyperreduction/S_OPT.h"
#include "mfem/SampleMesh.hpp"

<<<<<<< HEAD
=======
using namespace mfem;
using namespace std;

double InitialTemperature(const Vector &x);
double SourceFunction(const Vector &x, const double t);
double ExactSolution(const Vector &x, const double t);
double NonlinearCoefficient(const double p);
double NonlinearCoefficientDerivative(const double p);

#include "mixed_nonlinear_diffusion_eqp.hpp"

>>>>>>> 5cd99cf0
typedef enum {ANALYTIC, INIT_STEP} PROBLEM;

typedef enum {RSPACE, WSPACE} FESPACE;

static bool nonlinear_problem;
static int problem;
static double diffusion_c, step_half;

class NonlinearDiffusionOperator;
class RomOperator;

class NonlinearDiffusionGradientOperator : public Operator
{
private:
    friend class NonlinearDiffusionOperator;

    void SetParameters(Operator *C_solver_, Operator *M_solver_,
                       Operator *M_prime_, Operator *B_, const double dt_);

    Operator *C_solver;
    Operator *M_solver;
    Operator *M_prime;
    Operator *B;

    double dt;

    mutable Vector zR; // auxiliary vector
    mutable Vector yR; // auxiliary vector
    mutable Vector xR; // auxiliary vector
    mutable Vector zW; // auxiliary vector

public:
    NonlinearDiffusionGradientOperator(const int sizeR, const int sizeW);

    void Mult(const Vector &x, Vector &y) const;
};

NonlinearDiffusionGradientOperator::NonlinearDiffusionGradientOperator(
    const int sizeR,
    const int sizeW)
    : Operator(sizeW), zW(sizeW), zR(sizeR), yR(sizeR), xR(sizeR),
      C_solver(NULL), M_solver(NULL), M_prime(NULL), B(NULL), dt(0.0)
{
}

void NonlinearDiffusionGradientOperator::SetParameters(Operator *C_solver_,
        Operator *M_solver_,
        Operator *M_prime_, Operator *B_, const double dt_)
{
    C_solver = C_solver_;
    M_solver = M_solver_;
    M_prime = M_prime_;
    B = B_;

    dt = dt_;
}

void NonlinearDiffusionGradientOperator::Mult(const Vector &x, Vector &y) const
{
    // Gradient is I + dt C^{-1} B M(p)^{-1} B^T - dt C^{-1} B M(p)^{-1} M(a'(p)) M(p)^{-1} B^T
    //   = I + dt C^{-1} B (I - M(p)^{-1} M(a'(p))) M(p)^{-1} B^T

    // Apply M(p)^{-1} B^T
    B->MultTranspose(x, zR);
    M_solver->Mult(zR, yR);

    // Apply (I - M(p)^{-1} M(a'(p))) to yR

    M_prime->Mult(yR, zR);
    M_solver->Mult(zR, xR);

    yR.Add(-1.0, xR);

    // Apply C^{-1} B
    B->Mult(yR, zW);
    C_solver->Mult(zW, y);

    zW = y;
    y = x;
    y.Add(dt, zW);
}

class NonlinearDiffusionOperator : public TimeDependentOperator
{
protected:
    friend class RomOperator;

    Array<int> ess_Rdof_list; // this list remains empty for pure essential b.c.

    mutable ParBilinearForm *M;
    mutable HypreParMatrix *Cmat, *Mmat;
    mutable ParBilinearForm *Mprime;
    ParBilinearForm *C;

    HypreParMatrix *Bmat;
    HypreParMatrix *BTmat;
    mutable HypreParMatrix Mprimemat;

    mutable BlockOperator *fullOp;
    mutable BlockOperator *fullGradient;
    mutable BlockDiagonalPreconditioner *fullPrec;

    Array<int> block_trueOffsets;

    double current_dt;

    mutable CGSolver
    *M_solver;    // Krylov solver for inverting the R mass matrix M
    mutable HypreSmoother M_prec;  // Preconditioner for the R mass matrix M

    mutable CGSolver C_solver;    // Krylov solver for inverting the W mass matrix C
    HypreSmoother C_prec; // Preconditioner for the W mass matrix C

    GMRESSolver *J_gmres;
    NewtonSolver newton_solver;

    NonlinearDiffusionGradientOperator *gradient;

    double linear_solver_rel_tol;

    Vector p0;
    Vector dpdt_prev;

    mutable Vector zR; // auxiliary vector
    mutable Vector yR; // auxiliary vector
    mutable Vector zW; // auxiliary vector

public:
    NonlinearDiffusionOperator(ParFiniteElementSpace &fR, ParFiniteElementSpace &fW,
                               const double rel_tol, const double abs_tol,
                               const int iter, const Vector &p);

    virtual void Mult(const Vector &p, Vector &dp_dt) const;

    void Mult_Mmat(const Vector &p, Vector &Mp) const
    {
        Mmat->Mult(p, Mp);
    }

    void Mult_FullSystem(const Vector &p, Vector &dp_dt) const;
    void SetBTV(const CAROM::Matrix *V, CAROM::Matrix *BTV) const;

    void GetSource(Vector& s) const;

    /** Solve the Backward-Euler equation: k = f(p + dt*k, t), for the unknown k.
        This is the only requirement for high-order SDIRK implicit integration.*/
    virtual void ImplicitSolve(const double dt, const Vector &p, Vector &dp_dt);

    virtual Operator &GetGradient(const Vector &p) const;

    /// Update the diffusion BilinearForm K using the given true-dof vector `p`.
    void SetParameters(const Vector &p) const;

    void CopyDpDt(Vector &dpdt) const
    {
        dpdt = dpdt_prev;
    }

    void CopyDpDt_W(Vector &dpdt) const
    {
        Vector dpdt_W(dpdt_prev.GetData() + zR.Size(), zW.Size());

        dpdt = dpdt_W;
    }

    virtual ~NonlinearDiffusionOperator();

    ParFiniteElementSpace &fespace_R;  // RT finite element space
    ParFiniteElementSpace &fespace_W;  // L2 scalar finite element space

    bool newtonFailure;
};

class RomOperator : public TimeDependentOperator
{
private:
    int rrdim, rwdim, nldim;
    int nsamp_R, nsamp_S;
    double current_dt;
    bool oversampling;
    NewtonSolver newton_solver;
    GMRESSolver *J_gmres;
    CAROM::Matrix *BRsp, *BWsp;
    CAROM::Vector *psp_librom, *psp_R_librom, *psp_W_librom;
    Vector *psp;
    Vector *psp_R;
    Vector *psp_W;
    mutable Vector zR;
    mutable CAROM::Vector zY;
    mutable CAROM::Vector zN;
    const CAROM::Matrix *Vsinv;

    // Data for source function
    const CAROM::Matrix *Ssinv;
    mutable CAROM::Vector zS;
    mutable CAROM::Vector zT;
    const CAROM::Matrix *S;

    mutable DenseMatrix J;

    bool hyperreduce, hyperreduce_source;
    bool sourceFOM;

    mutable ParGridFunction p_gf, rhs_gf;
    GridFunctionCoefficient p_coeff;
    mutable TransformedCoefficient a_coeff;
    TransformedCoefficient aprime_coeff;
    mutable SumCoefficient a_plus_aprime_coeff;

    CAROM::Vector *pfom_librom, *pfom_R_librom, *pfom_W_librom;
    Vector *pfom;
    Vector *pfom_R;
    Vector *pfom_W;
    mutable Vector zfomR;
    mutable Vector zfomW;
    CAROM::Vector *zfomR_librom;
    mutable CAROM::Vector VtzR;

    CAROM::SampleMeshManager *smm;

    void PrintFDJacobian(const Vector &p) const;

    // Data for EQP
    bool eqp;
    const IntegrationRule *ir_eqp;
    std::vector<double> eqp_rw;
    std::vector<int> eqp_qp;
    std::vector<double> eqp_rw_S;
    std::vector<int> eqp_qp_S;
    Vector eqp_coef, eqp_coef_S;
    const bool fastIntegration = true;

    CAROM::Matrix eqp_lifting;
    std::vector<int> eqp_liftDOFs;
    mutable CAROM::Vector eqp_lifted;

    int rank;

protected:
    CAROM::Matrix* BR;
    CAROM::Matrix* CR;
    const CAROM::Matrix* U_R;
    Vector y0;
    Vector dydt_prev;
    NonlinearDiffusionOperator *fom;
    NonlinearDiffusionOperator *fomSp;

public:
    RomOperator(NonlinearDiffusionOperator *fom_,
                NonlinearDiffusionOperator *fomSp_,
                const int rrdim_, const int rwdim_, const int nldim_,
                CAROM::SampleMeshManager *smm_,
                const CAROM::Matrix* V_R_, const CAROM::Matrix* U_R_, const CAROM::Matrix* V_W_,
                const CAROM::Matrix *Bsinv,
                const double newton_rel_tol, const double newton_abs_tol, const int newton_iter,
                const CAROM::Matrix* S_, const CAROM::Matrix *Ssinv_,
                const int myid, const bool hyperreduce_source_, const bool oversampling_,
                const bool use_eqp, CAROM::Vector *eqpSol,
                CAROM::Vector *eqpSol_S, const IntegrationRule *ir_eqp_);

    virtual void Mult(const Vector &y, Vector &dy_dt) const;
    void Mult_Hyperreduced(const Vector &y, Vector &dy_dt) const;
    void Mult_FullOrder(const Vector &y, Vector &dy_dt) const;

    /** Solve the Backward-Euler equation: k = f(p + dt*k, t), for the unknown k.
        This is the only requirement for high-order SDIRK implicit integration.*/
    virtual void ImplicitSolve(const double dt, const Vector &y, Vector &dy_dt);

    virtual Operator &GetGradient(const Vector &y) const;

    CAROM::Matrix V_W, V_R, VTU_R;

    CAROM::Matrix VTCS_W;

    virtual ~RomOperator();
};

// TODO: remove this by making online computation serial?
void BroadcastUndistributedRomVector(CAROM::Vector* v)
{
    const int N = v->dim();

    MFEM_VERIFY(N > 0, "");

    double *d = new double[N];

    MFEM_VERIFY(d != 0, "");

    for (int i=0; i<N; ++i)
        d[i] = (*v)(i);

    MPI_Bcast(d, N, MPI_DOUBLE, 0, MPI_COMM_WORLD);

    for (int i=0; i<N; ++i)
        (*v)(i) = d[i];

    delete [] d;
}

// TODO: move this to the library?
CAROM::Matrix* GetFirstColumns(const int N, const CAROM::Matrix* A)
{
    CAROM::Matrix* S = new CAROM::Matrix(A->numRows(), std::min(N, A->numColumns()),
                                         A->distributed());
    for (int i=0; i<S->numRows(); ++i)
    {
        for (int j=0; j<S->numColumns(); ++j)
            (*S)(i,j) = (*A)(i,j);
    }

    // delete A;  // TODO: find a good solution for this.
    return S;
}

// TODO: move this to the library?
void BasisGeneratorFinalSummary(CAROM::BasisGenerator* bg,
                                const double energyFraction, int & cutoff, const std::string cutoffOutputPath)
{
    const int rom_dim = bg->getSpatialBasis()->numColumns();
    const CAROM::Vector* sing_vals = bg->getSingularValues();

    MFEM_VERIFY(rom_dim <= sing_vals->dim(), "");

    double sum = 0.0;
    for (int sv = 0; sv < sing_vals->dim(); ++sv) {
        sum += (*sing_vals)(sv);
    }

    vector<double> energy_fractions = {0.9999, 0.999, 0.99, 0.9};
    bool reached_cutoff = false;

    ofstream outfile(cutoffOutputPath);

    double partialSum = 0.0;
    for (int sv = 0; sv < sing_vals->dim(); ++sv) {
        partialSum += (*sing_vals)(sv);
        for (int i = energy_fractions.size() - 1; i >= 0; i--)
        {
            if (partialSum / sum > energy_fractions[i])
            {
                outfile << "For energy fraction: " << energy_fractions[i] << ", take first "
                        << sv+1 << " of " << sing_vals->dim() << " basis vectors" << endl;
                energy_fractions.pop_back();
            }
            else
            {
                break;
            }
        }

        if (!reached_cutoff && partialSum / sum > energyFraction)
        {
            cutoff = sv+1;
            reached_cutoff = true;
        }
    }

    if (!reached_cutoff) cutoff = sing_vals->dim();
    outfile << "Take first " << cutoff << " of " << sing_vals->dim() <<
            " basis vectors" << endl;
    outfile.close();
}

void MergeBasis(const int dimFOM, const int nparam, const int max_num_snapshots,
                std::string name)
{
    MFEM_VERIFY(nparam > 0, "Must specify a positive number of parameter sets");

    bool update_right_SV = false;
    bool isIncremental = false;

    CAROM::Options options(dimFOM, nparam * max_num_snapshots, 1, update_right_SV);
    CAROM::BasisGenerator generator(options, isIncremental, "basis" + name);

    for (int paramID=0; paramID<nparam; ++paramID)
    {
        std::string snapshot_filename = "basis" + std::to_string(
                                            paramID) + "_" + name + "_snapshot";
        generator.loadSamples(snapshot_filename,"snapshot");
    }

    generator.endSamples(); // save the merged basis file

    int cutoff = 0;
    BasisGeneratorFinalSummary(&generator, 0.9999, cutoff, "mergedSV_" + name);
}

const CAROM::Matrix* GetSnapshotMatrix(const int dimFOM, const int nparam,
                                       const int max_num_snapshots, std::string name)
{
    MFEM_VERIFY(nparam > 0, "Must specify a positive number of parameter sets");

    bool update_right_SV = false;
    bool isIncremental = false;

    CAROM::Options options(dimFOM, nparam * max_num_snapshots, 1, update_right_SV);
    CAROM::BasisGenerator generator(options, isIncremental, "basis" + name);

    for (int paramID=0; paramID<nparam; ++paramID)
    {
        std::string snapshot_filename = "basis" + std::to_string(
                                            paramID) + "_" + name + "_snapshot";
        generator.loadSamples(snapshot_filename,"snapshot");
    }

    // TODO: this deep copy is inefficient, just to get around generator owning the matrix.
    CAROM::Matrix *s = new CAROM::Matrix(*generator.getSnapshotMatrix());

    return s;
    //return generator.getSnapshotMatrix();  // BUG: the matrix is deleted when generator goes out of scope.
}

int main(int argc, char *argv[])
{
    // 1. Initialize MPI.
    int num_procs, myid;
    MPI_Init(&argc, &argv);
    MPI_Comm_size(MPI_COMM_WORLD, &num_procs);
    MPI_Comm_rank(MPI_COMM_WORLD, &myid);

    // 2. Parse command-line options.
    nonlinear_problem = true;
    problem = ANALYTIC;
    diffusion_c = 2.0;
    step_half = 0.25;
    const char *mesh_file = "../data/inline-quad.mesh";
    int ser_ref_levels = 2;
    int par_ref_levels = 1;
    int order = 0;
    double t_final = 1.0e-1;
    double maxdt = 1.0e-3;
    double dt = maxdt;
    bool visualization = false;
    bool visit = false;
    int vis_steps = 5;
    double newton_rel_tol = 1e-4;
    double newton_abs_tol = 1e-10;
    int newton_iter = 10;

    // ROM parameters
    bool offline = false;
    bool merge = false;
    bool online = false;
    bool use_sopt = false;
    bool use_eqp = false;
    bool writeSampleMesh = false;
    int num_samples_req = -1;

    int nsets = 0;

    int id_param = 0;

    // Number of basis vectors to use
    int rrdim = -1;
    int rwdim = -1;
    int nldim = -1;
    int nsdim = -1;

    bool preconditionNNLS = false;
    double tolNNLS = 1.0e-14;
    int maxNNLSnnz = 0;

    int precision = 16;
    cout.precision(precision);

    OptionsParser args(argc, argv);
    args.AddOption(&mesh_file, "-m", "--mesh",
                   "Mesh file to use.");
    args.AddOption(&ser_ref_levels, "-rs", "--refine-serial",
                   "Number of times to refine the mesh uniformly in serial.");
    args.AddOption(&par_ref_levels, "-rp", "--refine-parallel",
                   "Number of times to refine the mesh uniformly in parallel.");
    args.AddOption(&order, "-o", "--order",
                   "Order (degree) of the finite elements.");
    args.AddOption(&id_param, "-id", "--id", "Parametric index");
    args.AddOption(&problem, "-p", "--problem", "Problem setup to use");
    args.AddOption(&step_half, "-sh", "--stephalf",
                   "Initial step function half-width");
    args.AddOption(&diffusion_c, "-dc", "--diffusion-constant",
                   "Diffusion coefficient constant term");
    args.AddOption(&rrdim, "-rrdim", "--rrdim",
                   "Basis dimension for H(div) vector finite element space.");
    args.AddOption(&rwdim, "-rwdim", "--rwdim",
                   "Basis dimension for L2 scalar finite element space.");
    args.AddOption(&nldim, "-nldim", "--nldim",
                   "Basis dimension for the nonlinear term.");
    args.AddOption(&nsdim, "-nsdim", "--nsdim",
                   "Basis dimension for the source term.");
    args.AddOption(&t_final, "-tf", "--t-final",
                   "Final time; start time is 0.");
    args.AddOption(&dt, "-dt", "--time-step",
                   "Time step.");
    args.AddOption(&visualization, "-vis", "--visualization", "-no-vis",
                   "--no-visualization",
                   "Enable or disable GLVis visualization.");
    args.AddOption(&visit, "-visit", "--visit-datafiles", "-no-visit",
                   "--no-visit-datafiles",
                   "Save data files for VisIt (visit.llnl.gov) visualization.");
    args.AddOption(&vis_steps, "-vs", "--visualization-steps",
                   "Visualize every n-th timestep.");
    args.AddOption(&nsets, "-ns", "--nset", "Number of parametric snapshot sets");
    args.AddOption(&offline, "-offline", "--offline", "-no-offline", "--no-offline",
                   "Enable or disable the offline phase.");
    args.AddOption(&online, "-online", "--online", "-no-online", "--no-online",
                   "Enable or disable the online phase.");
    args.AddOption(&merge, "-merge", "--merge", "-no-merge", "--no-merge",
                   "Enable or disable the merge phase.");
    args.AddOption(&use_sopt, "-sopt", "--sopt", "-no-sopt", "--no-sopt",
                   "Use S-OPT sampling instead of DEIM for the hyperreduction.");
    args.AddOption(&num_samples_req, "-nsr", "--nsr",
                   "Number of samples for the sampling algorithm to select.");
    args.AddOption(&use_eqp, "-eqp", "--eqp", "-no-eqp", "--no-eqp",
                   "Use EQP instead of DEIM for the hyperreduction.");
    args.AddOption(&writeSampleMesh, "-smesh", "--sample-mesh", "-no-smesh",
                   "--no-sample-mesh", "Write the sample mesh to file.");
    args.AddOption(&preconditionNNLS, "-preceqp", "--preceqp", "-no-preceqp",
                   "--no-preceqp", "Precondition the NNLS system for EQP.");
    args.AddOption(&tolNNLS, "-tolnnls", "--tol-nnls",
                   "Tolerance for NNLS solver.");
    args.AddOption(&maxNNLSnnz, "-maxnnls", "--max-nnls",
                   "Maximum nnz for NNLS");

    args.Parse();
    if (!args.Good())
    {
        args.PrintUsage(cout);
        MPI_Finalize();
        return 1;
    }

    if (myid == 0)
    {
        args.PrintOptions(cout);
    }

    const bool check = (offline && !merge && !online) || (!offline && merge
                       && !online) || (!offline && !merge && online);
    MFEM_VERIFY(check, "only one of offline, merge, or online must be true!");

    const bool hyperreduce_source = (problem != INIT_STEP);

    StopWatch solveTimer, totalTimer;
    totalTimer.Start();

    // 3. Read the serial mesh from the given mesh file on all processors. We can
    //    handle triangular, quadrilateral, tetrahedral and hexahedral meshes
    //    with the same code.
    Mesh *mesh = new Mesh(mesh_file, 1, 1);
    const int dim = mesh->Dimension();

    // 4. Define the ODE solver used for time integration. For this example,
    //    only backward Euler is currently supported.
    BackwardEulerSolver ode_solver;

    // 5. Refine the mesh in serial to increase the resolution. In this example
    //    we do 'ser_ref_levels' of uniform refinement, where 'ser_ref_levels' is
    //    a command-line parameter.
    for (int lev = 0; lev < ser_ref_levels; lev++)
    {
        mesh->UniformRefinement();
    }

    // 6. Define a parallel mesh by a partitioning of the serial mesh. Refine
    //    this mesh further in parallel to increase the resolution. Once the
    //    parallel mesh is defined, the serial mesh can be deleted.
    ParMesh *pmesh = new ParMesh(MPI_COMM_WORLD, *mesh);
    delete mesh;
    for (int lev = 0; lev < par_ref_levels; lev++)
    {
        pmesh->UniformRefinement();
    }

    // 7. Define the mixed finite element spaces.

    RT_FECollection hdiv_coll(order, dim);
    L2_FECollection l2_coll(order, dim);

    ParFiniteElementSpace R_space(pmesh, &hdiv_coll);
    ParFiniteElementSpace W_space(pmesh, &l2_coll);

    HYPRE_Int dimW = W_space.GlobalTrueVSize();
    HYPRE_Int dimR = R_space.GlobalTrueVSize();

    if (myid == 0)
    {
        cout << "Global number of L2 unknowns: " << dimW << endl;
        cout << "Global number of RT unknowns: " << dimR << endl;
    }

    bool update_right_SV = false;
    bool isIncremental = false;
    const std::string basisFileName = "basis" + std::to_string(id_param);
    int max_num_snapshots = int(t_final/dt) + 2;

    // The merge phase
    if (merge)
    {
        totalTimer.Clear();
        totalTimer.Start();

        MergeBasis(R_space.GetTrueVSize(), nsets, max_num_snapshots, "R");
        MergeBasis(R_space.GetTrueVSize(), nsets, max_num_snapshots, "FR");
        MergeBasis(W_space.GetTrueVSize(), nsets, max_num_snapshots, "W");

        if (hyperreduce_source)
        {
            MergeBasis(W_space.GetTrueVSize(), nsets, max_num_snapshots, "S");
        }

        totalTimer.Stop();
        if (myid == 0)
        {
            printf("Elapsed time for merging and building ROM basis: %e second\n",
                   totalTimer.RealTime());
        }
        MPI_Finalize();
        return 0;
    }

    ParGridFunction p_gf(&W_space);

    // 8. Set the initial conditions for p.

    FunctionCoefficient p_0(InitialTemperature);
    p_gf.ProjectCoefficient(p_0);
    Vector p, pprev, dpdt, source;
    Vector *p_W = &p;
    ParGridFunction* sp_p_gf = 0;
    Vector sp_p;
    Vector *sp_p_W = &sp_p;

    Vector *wMFEM = 0;

    CAROM::Vector *p_librom = 0;
    CAROM::Vector *p_W_librom = 0;
    CAROM::Vector* w_W = 0;
    CAROM::Vector* w = 0;

    const int N1 = R_space.GetTrueVSize();
    const int N2 = W_space.GetTrueVSize();
    const int fdim = N1 + N2;

    cout << myid << ": Local number of L2 unknowns: " << N2 << endl;
    cout << myid << ": Local number of RT unknowns: " << N1 << endl;

    {
        p_librom = new CAROM::Vector(fdim, true);
        p.SetDataAndSize(&((*p_librom)(0)), fdim);
        p_W_librom = new CAROM::Vector(&((*p_librom)(N1)), N2, true, false);

        p = 0.0;
        p_W = new Vector(p.GetData() + N1, N2);
        p_gf.GetTrueDofs(*p_W);

        source.SetSize(N2);
    }

    // 9. Initialize the diffusion operator and the VisIt visualization.
    NonlinearDiffusionOperator oper(R_space, W_space, newton_rel_tol,
                                    newton_abs_tol, newton_iter, p);  // FOM operator
    NonlinearDiffusionOperator *soper = 0;  // Sample mesh operator

    if (offline)
    {
        ostringstream mesh_name, sol_name;
        mesh_name << "nldiff-mesh." << setfill('0') << setw(6) << myid;
        sol_name << "nldiff-init" << id_param << "." << setfill('0') << setw(6) << myid;
        ofstream omesh(mesh_name.str().c_str());
        omesh.precision(precision);
        pmesh->Print(omesh);
        ofstream osol(sol_name.str().c_str());
        osol.precision(precision);
        p_gf.Save(osol);
    }

    VisItDataCollection * visit_dc = NULL;
    if (visit)
    {
        if (offline)
            visit_dc = new VisItDataCollection("nldiff-fom", pmesh);
        else
            visit_dc = new VisItDataCollection("nldiff-rom", pmesh);

        visit_dc->RegisterField("temperature", &p_gf);
        visit_dc->SetCycle(0);
        visit_dc->SetTime(0.0);
        visit_dc->Save();
    }

    socketstream sout;
    if (visualization)
    {
        char vishost[] = "localhost";
        int  visport   = 19916;
        sout.open(vishost, visport);
        sout << "parallel " << num_procs << " " << myid << endl;
        int good = sout.good(), all_good;
        MPI_Allreduce(&good, &all_good, 1, MPI_INT, MPI_MIN, pmesh->GetComm());
        if (!all_good)
        {
            sout.close();
            visualization = false;
            if (myid == 0)
            {
                cout << "Unable to connect to GLVis server at "
                     << vishost << ':' << visport << endl;
                cout << "GLVis visualization disabled.\n";
            }
        }
        else
        {
            sout.precision(precision);
            sout << "solution\n" << *pmesh << p_gf;
            sout << "pause\n";
            sout << flush;
            if (myid == 0)
            {
                cout << "GLVis visualization paused."
                     << " Press space (in the GLVis window) to resume it.\n";
            }
        }
    }

    CAROM::BasisGenerator *basis_generator_R = 0;  // For H(div) space
    CAROM::BasisGenerator *basis_generator_W = 0;  // For scalar L2 space
    CAROM::BasisGenerator *basis_generator_FR = 0; // For nonlinear term M(p)v
    CAROM::BasisGenerator *basis_generator_S = 0;  // For the source function

    if (offline) {
        CAROM::Options options_R(R_space.GetTrueVSize(), max_num_snapshots, 1,
                                 update_right_SV);
        CAROM::Options options_W(W_space.GetTrueVSize(), max_num_snapshots, 1,
                                 update_right_SV);

        if (hyperreduce_source)
            basis_generator_S = new CAROM::BasisGenerator(options_W, isIncremental,
                    basisFileName + "_S");

        basis_generator_R = new CAROM::BasisGenerator(options_R, isIncremental,
                basisFileName + "_R");
        basis_generator_W = new CAROM::BasisGenerator(options_W, isIncremental,
                basisFileName + "_W");

        basis_generator_FR = new CAROM::BasisGenerator(options_R, isIncremental,
                basisFileName + "_FR");
    }

    RomOperator *romop = 0;

    const CAROM::Matrix* B_librom = 0;
    const CAROM::Matrix* BR_librom = 0;
    const CAROM::Matrix* FR_librom = 0;
    const CAROM::Matrix* BW_librom = 0;
    const CAROM::Matrix* S_librom = 0;

    int nsamp_R = -1;
    int nsamp_S = -1;

    CAROM::SampleMeshManager *smm = nullptr;

    CAROM::Vector *eqpSol = nullptr;
    CAROM::Vector *eqpSol_S = nullptr;

    if (online)
    {
        CAROM::BasisReader readerR("basisR");
        BR_librom = readerR.getSpatialBasis(0.0);
        if (rrdim == -1)
            rrdim = BR_librom->numColumns();
        else
            BR_librom = GetFirstColumns(rrdim,
                                        BR_librom);  // TODO: reduce rrdim if too large

        MFEM_VERIFY(BR_librom->numRows() == N1, "");

        if (myid == 0)
            printf("reduced R dim = %d\n",rrdim);

        CAROM::BasisReader readerW("basisW");
        BW_librom = readerW.getSpatialBasis(0.0);
        if (rwdim == -1)
            rwdim = BW_librom->numColumns();
        else
            BW_librom = GetFirstColumns(rwdim, BW_librom);

        MFEM_VERIFY(BW_librom->numRows() == N2, "");

        if (myid == 0)
            printf("reduced W dim = %d\n",rwdim);

        // TODO: To get the basis U_R, considering the relation M(p) v + B^T p = 0 in the FOM, we can just use
        // U_R = B^T V_W. Note that V_W and V_R may have different numbers of columns, which is fine.
        // TODO: maybe we need POD applied to B^T multiplied by W-snapshots, or just a basis generator for
        // snapshots of M(p) v. This could be different from B^T multiplied by POD results for the W solutions.

        /*
        FR_librom = new CAROM::Matrix(N1, rwdim, true);
        oper.SetBTV(BW_librom, FR_librom);
        */

        CAROM::BasisReader readerFR("basisFR");
        FR_librom = readerFR.getSpatialBasis(0.0);

        // Compute sample points using DEIM, for hyperreduction

        if (nldim == -1)
        {
            nldim = FR_librom->numColumns();
        }

        MFEM_VERIFY(FR_librom->numRows() == N1 && FR_librom->numColumns() >= nldim, "");

        if (FR_librom->numColumns() > nldim)
            FR_librom = GetFirstColumns(nldim, FR_librom);

        if (myid == 0)
            printf("reduced FR dim = %d\n",nldim);

        // Setup hyperreduction, using either EQP or sampled DOFs and a sample mesh.

        CAROM::BasisReader *readerS = NULL;
        ParFiniteElementSpace *sp_R_space, *sp_W_space;
        CAROM::Matrix *Bsinv = NULL;
        CAROM::Matrix *Ssinv = NULL;
        const IntegrationRule *ir0 = NULL;

        if (ir0 == NULL)
        {
            // int order = 2 * el.GetOrder();
            const FiniteElement &fe = *R_space.GetFE(0);
            ElementTransformation *eltrans = R_space.GetElementTransformation(0);

            int order = eltrans->OrderW() + 2 * fe.GetOrder();
            ir0 = &IntRules.Get(fe.GetGeomType(), order);
        }

        if (use_eqp)
        {
            // EQP setup
            eqpSol = new CAROM::Vector(ir0->GetNPoints() * R_space.GetNE(), true);
            SetupEQP_snapshots(ir0, myid, &R_space, &W_space, nsets, BR_librom,
                               GetSnapshotMatrix(R_space.GetTrueVSize(), nsets, max_num_snapshots, "R"),
                               GetSnapshotMatrix(W_space.GetTrueVSize(), nsets, max_num_snapshots, "W"),
                               preconditionNNLS, tolNNLS, maxNNLSnnz, *eqpSol);

            if (writeSampleMesh) WriteMeshEQP(pmesh, myid, ir0->GetNPoints(), *eqpSol);

            if (problem == ANALYTIC)
            {
                eqpSol_S = new CAROM::Vector(ir0->GetNPoints() * W_space.GetNE(), true);
                SetupEQP_S_snapshots(ir0, myid, &W_space, BW_librom,
                                     GetSnapshotMatrix(W_space.GetTrueVSize(), nsets, max_num_snapshots, "S"),
                                     preconditionNNLS, tolNNLS, maxNNLSnnz, *eqpSol_S);
            }
        }
        else
        {
            // Setup hyperreduction using DEIM, GNAT, or S-OPT
            vector<int> num_sample_dofs_per_proc(num_procs);

            if (num_samples_req != -1)
            {
                nsamp_R = num_samples_req;
            }
            else
            {
                nsamp_R = nldim;
            }

            // Now execute the chosen sampling algorithm to get the sampling information.
            Bsinv = new CAROM::Matrix(nsamp_R, nldim, false);
            vector<int> sample_dofs(nsamp_R);  // Indices of the sampled rows
            if (use_sopt)
            {
                if (myid == 0)
                    printf("Using S_OPT sampling\n");
                CAROM::S_OPT(FR_librom,
                             nldim,
                             sample_dofs,
                             num_sample_dofs_per_proc,
                             *Bsinv,
                             myid,
                             num_procs,
                             nsamp_R);
            }
            else if (nsamp_R != nldim)
            {
                if (myid == 0)
                    printf("Using GNAT sampling\n");
                CAROM::GNAT(FR_librom,
                            nldim,
                            sample_dofs,
                            num_sample_dofs_per_proc,
                            *Bsinv,
                            myid,
                            num_procs,
                            nsamp_R);
            }
            else
            {
                if (myid == 0)
                    printf("Using DEIM sampling\n");
                CAROM::DEIM(FR_librom,
                            nldim,
                            sample_dofs,
                            num_sample_dofs_per_proc,
                            *Bsinv,
                            myid,
                            num_procs);
            }

            vector<int> sample_dofs_S;  // Indices of the sampled rows
            vector<int> num_sample_dofs_per_proc_S(num_procs);

            vector<int> sample_dofs_withS;  // Indices of the sampled rows
            vector<int> num_sample_dofs_per_proc_withS;
            if (hyperreduce_source)
            {
                readerS = new CAROM::BasisReader("basisS");
                S_librom = readerS->getSpatialBasis(0.0);

                // Compute sample points using DEIM

                if (nsdim == -1)
                {
                    nsdim = S_librom->numColumns();
                }

                MFEM_VERIFY(S_librom->numColumns() >= nsdim, "");

                if (S_librom->numColumns() > nsdim)
                    S_librom = GetFirstColumns(nsdim, S_librom);

                if (myid == 0)
                    printf("reduced S dim = %d\n",nsdim);

                // Now execute the DEIM algorithm to get the sampling information.
                if (num_samples_req != -1)
                {
                    nsamp_S = num_samples_req;
                }
                else
                {
                    nsamp_S = nsdim;
                }

                Ssinv = new CAROM::Matrix(nsamp_S, nsdim, false);
                sample_dofs_S.resize(nsamp_S);
                if (use_sopt)
                {
                    CAROM::S_OPT(S_librom,
                                 nsdim,
                                 sample_dofs_S,
                                 num_sample_dofs_per_proc_S,
                                 *Ssinv,
                                 myid,
                                 num_procs,
                                 nsamp_S);
                }
                else if (nsamp_S != nsdim)
                {
                    CAROM::GNAT(S_librom,
                                nsdim,
                                sample_dofs_S,
                                num_sample_dofs_per_proc_S,
                                *Ssinv,
                                myid,
                                num_procs,
                                nsamp_S);
                }
                else
                {
                    CAROM::DEIM(S_librom,
                                nsdim,
                                sample_dofs_S,
                                num_sample_dofs_per_proc_S,
                                *Ssinv,
                                myid,
                                num_procs);
                }
            }

            // Construct sample mesh

            const int nspaces = 2;
            std::vector<ParFiniteElementSpace*> fespace(nspaces);
            std::vector<ParFiniteElementSpace*> spfespace(nspaces);
            fespace[0] = &R_space;
            fespace[1] = &W_space;

            if (writeSampleMesh)
                smm = new CAROM::SampleMeshManager(fespace, "samples",
                                                   ir0 ? ir0->GetNPoints() : 1);
            else
                smm = new CAROM::SampleMeshManager(fespace);

            vector<int>
            sample_dofs_empty;  // Potential variable in W space has no sample DOFs.
            vector<int> num_sample_dofs_per_proc_empty;
            num_sample_dofs_per_proc_empty.assign(num_procs, 0);
            smm->RegisterSampledVariable("P", WSPACE, sample_dofs_empty,
                                         num_sample_dofs_per_proc_empty);

            if (hyperreduce_source)
            {
                smm->RegisterSampledVariable("V", RSPACE, sample_dofs,
                                             num_sample_dofs_per_proc);
                smm->RegisterSampledVariable("S", WSPACE, sample_dofs_S,
                                             num_sample_dofs_per_proc_S);
            }
            else
            {
                smm->RegisterSampledVariable("V", RSPACE, sample_dofs,
                                             num_sample_dofs_per_proc);
            }

            smm->ConstructSampleMesh();

            if (myid == 0 && writeSampleMesh)
            {
                ParMesh *smesh = smm->GetSampleMesh();
                ofstream mesh_ofs("sampleMesh.mesh");
                mesh_ofs.precision(8);
                smesh->Print(mesh_ofs);
            }
        }

        w = new CAROM::Vector(rrdim + rwdim, false);
        w_W = new CAROM::Vector(rwdim, false);

        // Initialize w = B_W^T p.
        BW_librom->transposeMult(*p_W_librom, *w_W);

        for (int i=0; i<rrdim; ++i)
            (*w)(i) = 0.0;

        for (int i=0; i<rwdim; ++i)
            (*w)(rrdim + i) = (*w_W)(i);

        // Note that some of this could be done only on the ROM solver process,
        // but it is tricky, since RomOperator assembles Bsp in parallel.
        wMFEM = new Vector(&((*w)(0)), rrdim + rwdim);

        if (myid == 0 && !use_eqp)
        {
            sp_R_space = smm->GetSampleFESpace(RSPACE);
            sp_W_space = smm->GetSampleFESpace(WSPACE);

            // Initialize sp_p with initial conditions.
            {
                sp_p_gf = new ParGridFunction(sp_W_space);
                sp_p_gf->ProjectCoefficient(p_0);

                sp_p.SetSize(sp_R_space->GetTrueVSize() + sp_W_space->GetTrueVSize());
                sp_p = 0.0;
                sp_p_W = new Vector(sp_p.GetData() + sp_R_space->GetTrueVSize(),
                                    sp_W_space->GetTrueVSize());
                sp_p_gf->GetTrueDofs(*sp_p_W);
            }

            soper = new NonlinearDiffusionOperator(*sp_R_space, *sp_W_space, newton_rel_tol,
                                                   newton_abs_tol, newton_iter, sp_p);
        }

        romop = new RomOperator(&oper, soper, rrdim, rwdim, nldim, smm,
                                BR_librom, FR_librom, BW_librom,
                                Bsinv, newton_rel_tol, newton_abs_tol, newton_iter,
                                S_librom, Ssinv, myid, hyperreduce_source,
                                num_samples_req != -1, use_eqp, eqpSol, eqpSol_S, ir0);

        ode_solver.Init(*romop);

        delete readerS;
    }
    else  // fom
        ode_solver.Init(oper);

    // 10. Perform time-integration (looping over the time iterations, ti, with a time-step dt).
    double t = 0.0;
    int lastStepChange = 1;

    ConstantCoefficient coeff0(0.0);

    oper.newtonFailure = false;

    solveTimer.Start();

    bool last_step = false;
    for (int ti = 1; !last_step; ti++)
    {
        if (offline && !oper.newtonFailure)
        {
            const bool sampleW = basis_generator_W->isNextSample(t);

            // TODO: Instead, basis_generator_S->isNextSample(t) could be used if dS/dt were computed.
            if (sampleW && hyperreduce_source)
            {
                oper.GetSource(source);
                basis_generator_S->takeSample(source.GetData(), t, dt);
                // TODO: dfdt? In this example, one can implement the exact formula.
                //   In general, one can use finite differences in time (dpdt is computed that way).
                //basis_generator_S->computeNextSampleTime(p.GetData(), dfdt.GetData(), t);
            }

            if (basis_generator_R->isNextSample(t))
            {
                oper.CopyDpDt(dpdt);

                basis_generator_R->takeSample(p.GetData(), t, dt);
                basis_generator_R->computeNextSampleTime(p.GetData(), dpdt.GetData(), t);

                Vector p_R(p.GetData(), N1);
                Vector Mp(N1);
                oper.SetParameters(p);
                oper.Mult_Mmat(p_R, Mp);
                basis_generator_FR->takeSample(Mp.GetData(), t, dt);
            }

            if (sampleW)
            {
                oper.CopyDpDt_W(dpdt);

                basis_generator_W->takeSample(p_W->GetData(), t, dt);
                basis_generator_W->computeNextSampleTime(p_W->GetData(), dpdt.GetData(), t);
            }
        }

        if (online)
        {
            if (myid == 0 || use_eqp)
            {
                ode_solver.Step(*wMFEM, t, dt);
            }

            MPI_Bcast(&t, 1, MPI_DOUBLE, 0, MPI_COMM_WORLD);
        }
        else  // fom
        {
            oper.newtonFailure = false;
            pprev = p;  // Save solution, to reset in case of a Newton failure.
            const double tprev = t;
            ode_solver.Step(p, t, dt);

            if (oper.newtonFailure)
            {
                // Reset and retry.
                p = pprev;
                t = tprev;
                dt *= 0.5;
                cout << "step " << ti << ", t = " << t <<
                     " had a Newton failure, cutting dt to " << dt << endl;
                lastStepChange = ti;
                ti--;
                continue;
            }
            else if (ti - lastStepChange > 10)
            {
                dt *= 2.0;
                dt = min(dt, maxdt);
                lastStepChange = ti;
            }
        }

        if (myid == 0)
        {
            cout << "step " << ti << ", t = " << t << " == " << oper.GetTime()
                 << ", dt " << dt << endl;

            if (online)
                cout << "rom time " << romop->GetTime() << endl;
        }

        if (t >= t_final - dt/2)
            last_step = true;

        if (last_step || (ti % vis_steps) == 0)
        {
            FunctionCoefficient exsol(ExactSolution);
            exsol.SetTime(oper.GetTime());

            if (online)  // Lift ROM solution to FOM.
            {
                exsol.SetTime(t);

                BroadcastUndistributedRomVector(w);

                for (int i=0; i<rwdim; ++i)
                    (*w_W)(i) = (*w)(rrdim + i);

                romop->V_W.mult(*w_W, *p_W_librom);

                p_gf.SetFromTrueDofs(*p_W);

                if (last_step)
                {
                    // Calculate the relative l2 error between the final ROM and
                    // FOM solutions, using id_param for FOM solution.
                    Vector fom_solution(N2);
                    ifstream solution_file;
                    ostringstream solution_filename, rom_filename;
                    solution_filename << "nldiff-fom-values-final" << id_param << "." <<
                                      setfill('0') << setw(6) << myid;
                    rom_filename << "nldiff-rom-final" << id_param << "." << setfill('0') << setw(
                                     6) << myid;

                    if (myid == 0) std::cout << "Comparing current run to solution at: " <<
                                                 solution_filename.str() << " with offline parameter index " << id_param <<
                                                 std::endl;
                    solution_file.open(solution_filename.str());
                    fom_solution.Load(solution_file, N2);
                    solution_file.close();
                    const double fomNorm = sqrt(InnerProduct(MPI_COMM_WORLD, fom_solution,
                                                fom_solution));
                    //const double romNorm = sqrt(InnerProduct(MPI_COMM_WORLD, *p_W, *p_W));
                    fom_solution -= *p_W;
                    const double diffNorm = sqrt(InnerProduct(MPI_COMM_WORLD, fom_solution,
                                                 fom_solution));
                    if (myid == 0) std::cout << "Relative l2 error of ROM solution " << diffNorm /
                                                 fomNorm << std::endl;

                    ofstream osol(rom_filename.str().c_str());
                    osol.precision(precision);
                    p_gf.Save(osol);
                }
            }
            else
                p_gf.SetFromTrueDofs(*p_W);

            if (problem == ANALYTIC)
            {
                const double l2err = p_gf.ComputeL2Error(exsol);
                const double l2nrm = p_gf.ComputeL2Error(coeff0);

                if (myid == 0)
                    cout << "L2 norm of exact error: " << l2err
                         << ", FEM solution norm " << l2nrm
                         << ", relative norm " << l2err / l2nrm << endl;
            }

            if (visualization)
            {
                sout << "parallel " << num_procs << " " << myid << "\n";
                sout << "solution\n" << *pmesh << p_gf << flush;
            }

            if (visit)
            {
                visit_dc->SetCycle(ti);
                visit_dc->SetTime(t);
                visit_dc->Save();
            }
        }
    }  // timestep loop

    solveTimer.Stop();
    if (myid == 0) cout << "Elapsed time for time integration loop " <<
                            solveTimer.RealTime() << endl;

    if (visit)
        delete visit_dc;

    if (offline)
    {
        // Sample final solution, to prevent extrapolation in ROM between the
        // last sample and the end of the simulation.

        oper.CopyDpDt(dpdt);

        // R space
        basis_generator_R->takeSample(p.GetData(), t, dt);

        Vector p_R(p.GetData(), N1);
        Vector Mp(N1);
        oper.SetParameters(p);
        oper.Mult_Mmat(p_R, Mp);
        basis_generator_FR->takeSample(Mp.GetData(), t, dt);

        // Terminate the sampling and write out information.
        basis_generator_R->writeSnapshot();
        basis_generator_FR->writeSnapshot();

        // W space

        // TODO: why call computeNextSampleTime if you just do takeSample on every step anyway?
        basis_generator_W->takeSample(p_W->GetData(), t, dt);
        basis_generator_W->writeSnapshot();

        oper.GetSource(source);

        if (hyperreduce_source)
        {
            basis_generator_S->takeSample(source.GetData(), t, dt);
            basis_generator_S->writeSnapshot();
        }

        delete basis_generator_R;
        delete basis_generator_FR;
        delete basis_generator_W;
        delete basis_generator_S;
    }

    // 11. Save the final solution in parallel. This output can be viewed later
    //     using GLVis: "glvis -np <np> -m nldiff-mesh -g nldiff-final".
    if (offline)
    {
        ostringstream sol_name, fomsol_name;
        sol_name << "nldiff-final" << id_param << "." << setfill('0') << setw(
                     6) << myid;
        ofstream osol(sol_name.str().c_str());
        osol.precision(precision);
        p_gf.Save(osol);

        fomsol_name << "nldiff-fom-values-final" << id_param << "." << setfill('0') <<
                    setw(6) << myid;
        ofstream fomsol(fomsol_name.str().c_str());
        fomsol.precision(precision);
        for (int i = 0; i < N2; ++i)
        {
            fomsol << (*p_W)[i] << std::endl;
        }
    }

    // 12. Free the used memory.
    delete pmesh;
    delete romop;

    delete p_W;

    totalTimer.Stop();
    if (myid == 0) cout << "Elapsed time for entire simulation " <<
                            totalTimer.RealTime() << endl;

    MPI_Finalize();
    return 0;
}

NonlinearDiffusionOperator::NonlinearDiffusionOperator(ParFiniteElementSpace
        &fR, ParFiniteElementSpace &fW,
        const double rel_tol, const double abs_tol,
        const int iter, const Vector &p)
    : TimeDependentOperator(fR.GetTrueVSize() + fW.GetTrueVSize(), 0.0),
      fespace_R(fR), fespace_W(fW), M(NULL), C(NULL), Bmat(NULL), BTmat(NULL),
      Mprime(NULL), current_dt(0.0),
      newton_solver(fW.GetComm()), M_solver(NULL), C_solver(fW.GetComm()),
      zW(fW.GetTrueVSize()), yR(fR.GetTrueVSize()),
      zR(fR.GetTrueVSize()), p0(height), dpdt_prev(height),
      fullOp(NULL), fullGradient(NULL), fullPrec(NULL)
{
    gradient = new NonlinearDiffusionGradientOperator(fR.GetTrueVSize(),
            fW.GetTrueVSize());

    linear_solver_rel_tol = 1.0e-14;

    C = new ParBilinearForm(&fespace_W);
    C->AddDomainIntegrator(new MassIntegrator());
    C->Assemble();
    C->Finalize();
    Cmat = C->ParallelAssemble();

    C_solver.iterative_mode = false;
    C_solver.SetRelTol(linear_solver_rel_tol);
    C_solver.SetAbsTol(0.0);
    C_solver.SetMaxIter(1000);
    C_solver.SetPrintLevel(0);
    C_prec.SetType(HypreSmoother::Jacobi);
    C_solver.SetPreconditioner(C_prec);
    C_solver.SetOperator(*Cmat);

    ParMixedBilinearForm *bVarf(new ParMixedBilinearForm(&fespace_R, &fespace_W));
    bVarf->AddDomainIntegrator(new VectorFEDivergenceIntegrator);
    bVarf->Assemble();
    bVarf->Finalize();
    Bmat = bVarf->ParallelAssemble();
    (*Bmat) *= -1.0;

    BTmat = Bmat->Transpose();

    delete bVarf;

    // See ex5p.cpp for an explanation of block_trueOffsets
    block_trueOffsets.SetSize(3); // number of variables + 1
    block_trueOffsets[0] = 0;
    block_trueOffsets[1] = fespace_R.GetTrueVSize();
    block_trueOffsets[2] = fespace_W.GetTrueVSize();
    block_trueOffsets.PartialSum();

    // SetParameters(p);

    M_prec.SetType(HypreSmoother::Jacobi);

    // Set the newton solve parameters

    //Solver *J_prec = new DSmoother(1);
    J_gmres = new GMRESSolver(MPI_COMM_WORLD);
    J_gmres->SetRelTol(linear_solver_rel_tol);
    J_gmres->SetAbsTol(0.0);
    J_gmres->SetMaxIter(1000);
    J_gmres->SetPrintLevel(2);
    // TODO: precondition, for an efficient FOM solver.
    // For example, see ex5p and miniapps/solvers/block-solvers.cpp in MFEM.
    // J_gmres->SetPreconditioner(*J_prec);

    newton_solver.iterative_mode = true;
    newton_solver.SetSolver(*J_gmres);
    newton_solver.SetOperator(*this);
    newton_solver.SetPrintLevel(1);
    newton_solver.SetRelTol(rel_tol);
    newton_solver.SetAbsTol(abs_tol);
    newton_solver.SetMaxIter(iter);

    dpdt_prev = 0.0;
}

void NonlinearDiffusionOperator::SetBTV(const CAROM::Matrix *V,
                                        CAROM::Matrix *BTV) const
{
    const int ncol = BTV->numColumns();
    const int nw = zW.Size();
    const int nr = zR.Size();

    MFEM_VERIFY(V->numRows() == nw && BTV->numRows() == nr
                && V->numColumns() >= ncol, "");

    for (int k=0; k<ncol; ++k)
    {
        for (int i=0; i<nw; ++i)
            zW[i] = (*V)(i,k);

        BTmat->Mult(zW, zR);

        for (int i=0; i<nr; ++i)
            (*BTV)(i,k) = zR[i];
    }
}

void NonlinearDiffusionOperator::Mult(const Vector &dp_dt, Vector &res) const
{
    Mult_FullSystem(dp_dt, res);
}

void NonlinearDiffusionOperator::GetSource(Vector& s) const
{
    // Set grid function for f
    ParGridFunction f_gf(&fespace_W);

    FunctionCoefficient f(SourceFunction);
    f.SetTime(GetTime());
    f_gf.ProjectCoefficient(f);
    f_gf.GetTrueDofs(s);
}

void NonlinearDiffusionOperator::Mult_FullSystem(const Vector &dp_dt,
        Vector &res) const
{
    // Compute:
    //    [   Mv + B^T p   ], with p = p0 + dt*dp_dt
    //    [C dp_dt - Bv - f]       v = v0 + dt*dv_dt

    GetSource(zW);

    Vector p(p0);
    p.Add(current_dt, dp_dt);

    SetParameters(p);  // Create fullOp

    // Set the first block row of res. The second block row is computed below.
    fullOp->Mult(p, res);

    Vector p_R(p.GetData() + block_trueOffsets[0],
               block_trueOffsets[1]-block_trueOffsets[0]);
    Vector pt_W(dp_dt.GetData() + block_trueOffsets[1],
                block_trueOffsets[2]-block_trueOffsets[1]);
    Vector res_W(res.GetData() + block_trueOffsets[1],
                 block_trueOffsets[2]-block_trueOffsets[1]);

    res_W = pt_W;
    res_W.Add(-1.0, zW);  // -= f
    Cmat->Mult(res_W, zW);  // = C dp_dt - Cf

    res_W = zW;

    Bmat->Mult(p_R, zW);  // Bv
    res_W.Add(-1.0, zW);  // -= Bv
}

void NonlinearDiffusionOperator::ImplicitSolve(const double dt,
        const Vector &p, Vector &dp_dt)
{
    // Solve the equation:
    //    dp_dt = C^{-1} (f - B M(p + dt dp_dt)^{-1} B^T (p + dt dp_dt)),
    // in the Schur complement case for dp_dt

    current_dt = dt;
    // MFEM_VERIFY(dt == current_dt, ""); // SDIRK methods use the same dt

    p0 = p;

    // Set the initial guess for dp_dt, to be used by newton_solver.
    //dp_dt = 0.0;
    dp_dt = dpdt_prev;

    Vector zero; // empty vector is interpreted as zero r.h.s. by NewtonSolver
    newton_solver.Mult(zero, dp_dt);

    // MFEM_VERIFY(newton_solver.GetConverged(), "Newton solver did not converge.");
    if (newton_solver.GetConverged())
        dpdt_prev = dp_dt;
    else
    {
        dp_dt = 0.0;  // Zero update in SDIRK Step() function.
        newtonFailure = true;
    }
}

Operator &NonlinearDiffusionOperator::GetGradient(const Vector &p) const
{
    // Note that if a matrix A depends on a parameter t, then dA^{-1}/dt = -A^{-1} dA/dt A^{-1}.
    // (d/dp) M(p)^{-1} = -M(p)^{-1} M(a'(p)) M(p)^{-1}

    // Gradient is C^{-1} B M(a(p))^{-1} B^T - C^{-1} B M(p)^{-1} M(a'(p)) M(p)^{-1} B^T, Schur complement case.

    return *fullGradient;
}

void NonlinearDiffusionOperator::SetParameters(const Vector &p) const
{
    // Set grid function for a(p)
    ParGridFunction p_gf(&fespace_W);

    {
        Vector p_W(p.GetData() + block_trueOffsets[1],
                   block_trueOffsets[2]-block_trueOffsets[1]);
        p_gf.SetFromTrueDofs(p_W);
    }

    GridFunctionCoefficient p_coeff(&p_gf);
    TransformedCoefficient a_coeff(&p_coeff, NonlinearCoefficient);
    TransformedCoefficient aprime_coeff(&p_coeff, NonlinearCoefficientDerivative);
    SumCoefficient a_plus_aprime_coeff(a_coeff, aprime_coeff);

    delete M;
    // TODO: delete Mmat?
    M = new ParBilinearForm(&fespace_R);

    M->AddDomainIntegrator(new VectorFEMassIntegrator(a_coeff));
    M->Assemble();
    M->Finalize();
    Mmat = M->ParallelAssemble();

    delete Mprime;
    Mprime = new ParBilinearForm(&fespace_R);

    Mprime->AddDomainIntegrator(new VectorFEMassIntegrator(a_plus_aprime_coeff));

    Mprime->Assemble();
    Mprime->FormSystemMatrix(ess_Rdof_list, Mprimemat);

    Mprimemat *= current_dt;

    delete M_solver;
    M_solver = new CGSolver(fespace_R.GetComm());

    M_solver->iterative_mode = false;
    M_solver->SetRelTol(linear_solver_rel_tol);
    M_solver->SetAbsTol(0.0);
    M_solver->SetMaxIter(1000);
    M_solver->SetPrintLevel(-1);
    M_solver->SetPreconditioner(M_prec);

    {
        M_solver->SetOperator(Mprimemat);

        delete fullOp;
        fullOp = new BlockOperator(block_trueOffsets);
        fullOp->SetBlock(0, 0, Mmat);
        fullOp->SetBlock(0, 1, BTmat);
        fullOp->SetBlock(1, 0, Bmat, -1.0);
        fullOp->SetBlock(1, 1, Cmat);

        delete fullGradient;
        fullGradient = new BlockOperator(block_trueOffsets);
        fullGradient->SetBlock(0, 0, &Mprimemat);
        fullGradient->SetBlock(0, 1, BTmat, current_dt);
        fullGradient->SetBlock(1, 0, Bmat, -current_dt);
        fullGradient->SetBlock(1, 1, Cmat);

        delete fullPrec;
        fullPrec = new BlockDiagonalPreconditioner(block_trueOffsets);
        fullPrec->SetDiagonalBlock(0, M_solver);
        fullPrec->SetDiagonalBlock(1, &C_solver);
        J_gmres->SetPreconditioner(*fullPrec);
    }
}

NonlinearDiffusionOperator::~NonlinearDiffusionOperator()
{
    delete M;
    delete Mprime;
    delete C;
    delete Bmat;
    delete J_gmres;
}

// TODO: this should be in the library
void Compute_CtAB(const HypreParMatrix* A,
                  const CAROM::Matrix& B,  // Distributed matrix.
                  const CAROM::Matrix& C,  // Distributed matrix.
                  CAROM::Matrix*
                  CtAB)     // Non-distributed (local) matrix, computed identically and redundantly on every process.
{
    MFEM_VERIFY(B.distributed() && C.distributed() && !CtAB->distributed(), "");

    int num_procs;
    MPI_Comm_size(MPI_COMM_WORLD, &num_procs);

    const int num_rows = B.numRows();
    const int num_cols = B.numColumns();
    const int num_rows_A = A->GetNumRows();

    MFEM_VERIFY(C.numRows() == num_rows_A, "");

    Vector Bvec(num_rows);
    Vector ABvec(num_rows_A);

    CAROM::Matrix AB(num_rows_A, num_cols, true);

    for (int i = 0; i < num_cols; ++i) {
        for (int j = 0; j < num_rows; ++j) {
            Bvec[j] = B(j, i);
        }
        A->Mult(Bvec, ABvec);
        for (int j = 0; j < num_rows_A; ++j) {
            AB(j, i) = ABvec[j];
        }
    }

    C.transposeMult(AB, CtAB);
}

RomOperator::RomOperator(NonlinearDiffusionOperator *fom_,
                         NonlinearDiffusionOperator *fomSp_, const int rrdim_, const int rwdim_,
                         const int nldim_, CAROM::SampleMeshManager *smm_,
                         const CAROM::Matrix* V_R_, const CAROM::Matrix* U_R_, const CAROM::Matrix* V_W_,
                         const CAROM::Matrix *Bsinv,
                         const double newton_rel_tol, const double newton_abs_tol, const int newton_iter,
                         const CAROM::Matrix* S_, const CAROM::Matrix *Ssinv_,
                         const int myid, const bool hyperreduce_source_,
                         const bool oversampling_, const bool use_eqp,
                         CAROM::Vector *eqpSol, CAROM::Vector *eqpSol_S, const IntegrationRule *ir_eqp_)
    : TimeDependentOperator(rrdim_ + rwdim_, 0.0),
      newton_solver(),
      fom(fom_), fomSp(fomSp_), BR(NULL), rrdim(rrdim_), rwdim(rwdim_), nldim(nldim_),
      smm(smm_),
      nsamp_R(smm_ ? smm_->GetNumVarSamples("V") : 0),
      nsamp_S(hyperreduce_source_ && smm_ ? smm_->GetNumVarSamples("S") : 0),
      V_R(*V_R_), U_R(U_R_), V_W(*V_W_), VTU_R(rrdim_, nldim_, false),
      y0(height), dydt_prev(height), zY(nldim, false),
      zN(std::max(nsamp_R, 1), false),
      Vsinv(Bsinv), J(height),
      zS(std::max(nsamp_S, 1), false), zT(std::max(nsamp_S, 1), false), Ssinv(Ssinv_),
      VTCS_W(rwdim, std::max(nsamp_S, 1), false), S(S_),
      VtzR(rrdim_, false), hyperreduce_source(hyperreduce_source_),
      oversampling(oversampling_), eqp(use_eqp),
      ir_eqp(ir_eqp_), p_gf(&(fom_->fespace_W)), rhs_gf(&(fom_->fespace_W)),
      p_coeff(&p_gf), a_coeff(&p_coeff, NonlinearCoefficient),
      aprime_coeff(&p_coeff, NonlinearCoefficientDerivative),
      a_plus_aprime_coeff(a_coeff, aprime_coeff), rank(myid)
{
    dydt_prev = 0.0;

    if (myid == 0 && !eqp)
    {
        zR.SetSize(fomSp_->zR.Size());
        BRsp = new CAROM::Matrix(fomSp->zR.Size(), rrdim, false);
        BWsp = new CAROM::Matrix(fomSp->zW.Size(), rwdim, false);
    }

    V_R.transposeMult(*U_R, VTU_R);

    if (!eqp)
    {
        smm->GatherDistributedMatrixRows("V", V_R, rrdim, *BRsp);
        smm->GatherDistributedMatrixRows("P", V_W, rwdim, *BWsp);
    }

    // Compute BR = V_W^t B V_R and CR = V_W^t C V_W, and store them throughout the simulation.

    BR = new CAROM::Matrix(rwdim, rrdim, false);
    CR = new CAROM::Matrix(rwdim, rwdim, false);
    Compute_CtAB(fom->Bmat, V_R, V_W, BR);
    Compute_CtAB(fom->Cmat, V_W, V_W, CR);

    // The ROM residual is
    // [ V_{R,s}^{-1} M(a(Pst V_W p)) Pst V_R v + V_R^t B^T V_W p ]
    // [ V_W^t C V_W dp_dt - V_W^t B V_R v - V_W^t f ]
    // or, with [v, p] = [V_R yR, V_W yW],
    // [ V_{R,s}^{-1} M(a(Pst V_W yW)) Pst V_R yR + BR^T yW ]
    // [ CR dyW_dt - BR yR - V_W^t f ]
    // The Jacobian with respect to [dyR_dt, dyW_dt], with [yR, yW] = [yR0, yW0] + dt * [dyR_dt, dyW_dt], is
    // [ dt V_{R,s}^{-1} M(a'(Pst V_W yW)) Pst V_R  dt BR^T ]
    // [                 -dt BR                        CR   ]

    if (myid == 0 || eqp)
    {
        const double linear_solver_rel_tol = 1.0e-14;

        J_gmres = new GMRESSolver;
        J_gmres->SetRelTol(linear_solver_rel_tol);
        J_gmres->SetAbsTol(0.0);
        J_gmres->SetMaxIter(1000);
        J_gmres->SetPrintLevel(1);

        newton_solver.iterative_mode = true;
        newton_solver.SetSolver(*J_gmres);
        newton_solver.SetOperator(*this);
        newton_solver.SetPrintLevel(1);
        newton_solver.SetRelTol(newton_rel_tol);
        newton_solver.SetAbsTol(newton_abs_tol);
        newton_solver.SetMaxIter(newton_iter);

        if (!eqp)
        {
            const int spdim = fomSp->Height();

            psp_librom = new CAROM::Vector(spdim, false);
            psp = new Vector(&((*psp_librom)(0)), spdim);

            // Define sub-vectors of psp.
            psp_R = new Vector(psp->GetData(), fomSp->zR.Size());
            psp_W = new Vector(psp->GetData() + fomSp->zR.Size(), fomSp->zW.Size());

            psp_R_librom = new CAROM::Vector(psp_R->GetData(), psp_R->Size(), false, false);
            psp_W_librom = new CAROM::Vector(psp_W->GetData(), psp_W->Size(), false, false);
        }
    }

    hyperreduce = true;
    sourceFOM = false;

    if (!hyperreduce || sourceFOM)
    {
        const int fdim = fom->Height();

        pfom_librom = new CAROM::Vector(fdim, false);
        pfom = new Vector(&((*pfom_librom)(0)), fdim);

        // Define sub-vectors of pfom.
        pfom_R = new Vector(pfom->GetData(), fom->zR.Size());
        pfom_W = new Vector(pfom->GetData() + fom->zR.Size(), fom->zW.Size());

        pfom_R_librom = new CAROM::Vector(pfom_R->GetData(), pfom_R->Size(), true,
                                          false);
        pfom_W_librom = new CAROM::Vector(pfom_W->GetData(), pfom_W->Size(), true,
                                          false);

        zfomR.SetSize(fom->zR.Size());
        zfomR_librom = new CAROM::Vector(zfomR.GetData(), zfomR.Size(), false, false);

        zfomW.SetSize(fom->zW.Size());
    }
    else if (eqp)
    {
        pfom_W_librom = new CAROM::Vector(fom->zW.Size(), true);
        pfom_W = new Vector(pfom_W_librom->getData(), fom->zW.Size());
    }

    if (hyperreduce_source && !eqp)
        Compute_CtAB(fom->Cmat, *S, V_W, &VTCS_W);

    if (eqp)
    {
        std::set<int> elements;
        const int nqe = ir_eqp->GetWeights().Size();

        for (int i=0; i<eqpSol->dim(); ++i)
        {
            if ((*eqpSol)(i) > 1.0e-12)
            {
                const int e = i / nqe;  // Element index
                elements.insert(e);
                eqp_rw.push_back((*eqpSol)(i));
                eqp_qp.push_back(i);
            }
        }

        cout << myid << ": EQP using " << elements.size() << " elements out of "
             << fom->fespace_R.GetNE() << endl;

        GetEQPCoefficients_VectorFEMassIntegrator(&fom->fespace_R, eqp_rw, eqp_qp,
                ir_eqp, V_R, eqp_coef);

        if (problem == ANALYTIC)
        {
            // Setup eqp for the source
            std::set<int> elements_S;

            for (int i=0; i<eqpSol_S->dim(); ++i)
            {
                if ((*eqpSol_S)(i) > 1.0e-12)
                {
                    const int e = i / nqe;  // Element index
                    elements_S.insert(e);
                    eqp_rw_S.push_back((*eqpSol_S)(i));
                    eqp_qp_S.push_back(i);
                }
            }

            GetEQPCoefficients_LinearMassIntegrator(&fom->fespace_W, eqp_rw_S, eqp_qp_S,
                                                    ir_eqp, V_W, eqp_coef_S);

            cout << myid << ": EQP for source using " << elements_S.size()
                 << " elements out of " << fom->fespace_R.GetNE() << endl;

            elements.insert(elements_S.begin(), elements_S.end());
        }

        // Set the matrix of the linear map from the ROM W space to all DOFs on
        // sampled elements.
        Array<int> vdofs;
        int numSampledDofs = 0;
        for (auto e : elements)
        {
            fom_->fespace_W.GetElementVDofs(e, vdofs);
            numSampledDofs += vdofs.Size();
        }

        eqp_lifting.setSize(numSampledDofs, rwdim);
        eqp_liftDOFs.resize(numSampledDofs);
        eqp_lifted.setSize(numSampledDofs);

        int cnt = 0;
        for (auto e : elements)
        {
            fom_->fespace_W.GetElementVDofs(e, vdofs);
            for (int i=0; i<vdofs.Size(); ++i, ++cnt)
                eqp_liftDOFs[cnt] = vdofs[i];
        }
        MFEM_VERIFY(cnt == numSampledDofs, "");

        CAROM::Vector ej(rwdim, false);

        for (int j=0; j<rwdim; ++j)
        {
            ej = 0.0;
            ej(j) = 1.0;
            V_W.mult(ej, *pfom_W_librom);
            p_gf.SetFromTrueDofs(*pfom_W);

            for (int i=0; i<numSampledDofs; ++i)
            {
                eqp_lifting(i,j) = (*pfom_W)[eqp_liftDOFs[i]];
            }
        }
    }
}

RomOperator::~RomOperator()
{
    delete BR;
    delete CR;
}

void RomOperator::Mult_Hyperreduced(const Vector &dy_dt, Vector &res) const
{
    MFEM_VERIFY(dy_dt.Size() == rrdim + rwdim && res.Size() == rrdim + rwdim, "");

    Vector y(y0);
    y.Add(current_dt, dy_dt);

    // Evaluate the ROM residual:
    // [ V_R^T U_R U_{R,s}^{-1} M(a(Pst V_W yW)) Pst V_R yR + BR^T yW ]
    // [ CR dyW_dt - BR yR - V_W^t C f ]

    CAROM::Vector y_librom(y.GetData(), y.Size(), false, false);
    CAROM::Vector yR_librom(y.GetData(), rrdim, false, false);
    CAROM::Vector yW_librom(y.GetData() + rrdim, rwdim, false, false);

    CAROM::Vector resR_librom(res.GetData(), rrdim, false, false);
    CAROM::Vector resW_librom(res.GetData() + rrdim, rwdim, false, false);

    CAROM::Vector dyW_dt_librom(dy_dt.GetData() + rrdim, rwdim, false, false);

    BR->transposeMult(yW_librom, resR_librom);

    if (eqp)
    {
        // Compute reduced matrix for nonlinear term V_R^T M(a(V_W yW)) V_R, which
        // is normally FOM (as in Mult_FullOrder), but has reduced cost using EQP.

        // Set grid function for a(p)

        // Lift pfom_W = V_W yW
        // FOM version, replaced by using eqp_lifting.
        //V_W.mult(yW_librom, *pfom_W_librom);
        //p_gf.SetFromTrueDofs(*pfom_W);

        eqp_lifting.mult(yW_librom, eqp_lifted);

        for (int i=0; i<eqp_liftDOFs.size(); ++i)
            p_gf[eqp_liftDOFs[i]] = eqp_lifted(i);

        Vector resEQP;
        if (fastIntegration)
            VectorFEMassIntegrator_ComputeReducedEQP_Fast(&(fom->fespace_R), eqp_qp,
                    ir_eqp, &a_coeff,
                    yR_librom, eqp_coef, resEQP);
        else
            VectorFEMassIntegrator_ComputeReducedEQP(&(fom->fespace_R), eqp_rw,
                    eqp_qp, ir_eqp, &a_coeff,
                    V_R, yR_librom, rank, resEQP);

        Vector recv(resEQP);
        MPI_Allreduce(resEQP.GetData(), recv.GetData(), resEQP.Size(), MPI_DOUBLE,
                      MPI_SUM, MPI_COMM_WORLD);
        resEQP = recv;

        // NOTE: in the hyperreduction case, the residual is of dimension nldim,
        // which is the dimension of the ROM space for the nonlinear term.
        // In the EQP case, there is no use of a ROM space for the nonlinear
        // term. Instead, the FOM computation of the nonlinear term is
        // approximated by the reduced quadrature rule in the FOM space.
        // Therefore, the residual here is of dimension rrdim.

        MFEM_VERIFY(resEQP.Size() == rrdim, "");
        for (int i=0; i<rrdim; ++i)
            res[i] += resEQP[i];
    }
    else
    {
        // 1. Lift p_s+ = B_s+ y
        BRsp->mult(yR_librom, *psp_R_librom);
        BWsp->mult(yW_librom, *psp_W_librom);

        fomSp->SetParameters(*psp);

        fomSp->Mmat->Mult(*psp_R, zR);  // M(a(Pst V_W yW)) Pst V_R yR

        // Select entries out of zR.
        smm->GetSampledValues("V", zR, zN);

        // Note that it would be better to just store VTU_R * Vsinv, but these are small matrices.
        if (oversampling)
        {
            Vsinv->transposeMult(zN, zY);
        }
        else
        {
            Vsinv->mult(zN, zY);
        }

        VTU_R.multPlus(resR_librom, zY, 1.0);
    }

    // Apply V_W^t C to fsp

    if (eqp)
    {
        if (problem == INIT_STEP)
        {
            resW_librom = 0.0;
        }
        else
        {
            FunctionCoefficient f(SourceFunction);
            f.SetTime(GetTime());

            if (fastIntegration)
                LinearMassIntegrator_ComputeReducedEQP_Fast(&(fom->fespace_W),
                        rhs_gf, eqp_rw_S,
                        eqp_qp_S, ir_eqp, &f, V_W,
                        eqp_coef_S, resW_librom);
            else
                LinearMassIntegrator_ComputeReducedEQP(&(fom->fespace_W), eqp_rw_S,
                                                       eqp_qp_S, ir_eqp, &f, V_W, resW_librom);

            CAROM::Vector recv(resW_librom);
            MPI_Allreduce(resW_librom.getData(), recv.getData(), resW_librom.dim(),
                          MPI_DOUBLE, MPI_SUM, MPI_COMM_WORLD);
            resW_librom = recv;

            resW_librom *= -1.0;
        }

        CR->multPlus(resW_librom, dyW_dt_librom, 1.0);
        BR->multPlus(resW_librom, yR_librom, -1.0);
    }
    else if (sourceFOM)
    {
        fom->GetSource(zfomW);
        zfomW.Neg();

        fom->Cmat->Mult(zfomW, *pfom_W);

        V_W.transposeMult(*pfom_W_librom, resW_librom);

        CR->multPlus(resW_librom, dyW_dt_librom, 1.0);
        BR->multPlus(resW_librom, yR_librom, -1.0);
    }
    else
    {
        CR->mult(dyW_dt_librom, resW_librom);
        BR->multPlus(resW_librom, yR_librom, -1.0);

        fomSp->GetSource(fomSp->zW);

        if (hyperreduce_source)
        {
            // Select entries
            smm->GetSampledValues("S", fomSp->zW, zT);

            if (oversampling)
            {
                Ssinv->transposeMult(zT, zS);
            }
            else
            {
                Ssinv->mult(zT, zS);
            }

            // Multiply by the f-basis, followed by C, followed by V_W^T. This is stored in VTCS_W = V_W^T CS.
            VTCS_W.multPlus(resW_librom, zS, -1.0);
        }
        else
        {
            fomSp->Cmat->Mult(fomSp->zW, *psp_W);

            const int nRsp = fomSp->zR.Size();
            const int nWsp = fomSp->zW.Size();
            for (int i=0; i<rwdim; ++i)
                for (int j=0; j<nWsp; ++j)
                    res[rrdim + i] -= (*BWsp)(j, i) * (*psp_W)[j];
        }
    }
}

void RomOperator::Mult_FullOrder(const Vector &dy_dt, Vector &res) const
{
    MFEM_VERIFY(dy_dt.Size() == rrdim + rwdim && res.Size() == rrdim + rwdim, "");

    Vector y(y0);
    y.Add(current_dt, dy_dt);

    // Evaluate the unreduced ROM residual:
    // [ V_R^T M(a(V_W yW)) V_R yR + BR^T yW ]
    // [ CR dyW_dt - BR yR - V_W^t Cf ]

    CAROM::Vector y_librom(y.GetData(), y.Size(), false, false);
    CAROM::Vector yR_librom(y.GetData(), rrdim, false, false);
    CAROM::Vector yW_librom(y.GetData() + rrdim, rwdim, false, false);

    CAROM::Vector resR_librom(res.GetData(), rrdim, false, false);
    CAROM::Vector resW_librom(res.GetData() + rrdim, rwdim, false, false);

    CAROM::Vector dyW_dt_librom(dy_dt.GetData() + rrdim, rwdim, false, false);

    // 1. Lift p_fom = [V_R^T V_W^T]^T y
    V_R.mult(yR_librom, *pfom_R_librom);
    V_W.mult(yW_librom, *pfom_W_librom);

    fom->SetParameters(*pfom);

    fom->Mmat->Mult(*pfom_R, zfomR);  // M(a(V_W yW)) V_R yR
    V_R.transposeMult(*zfomR_librom, VtzR);  // V_R^T M(a(V_W yW)) V_R yR

    BR->transposeMult(yW_librom, resR_librom);
    resR_librom.plusEqAx(1.0, VtzR);

    // Apply V_W^t C to f
    fom->GetSource(zfomW);
    zfomW.Neg();

    fom->Cmat->Mult(zfomW, *pfom_W);

    V_W.transposeMult(*pfom_W_librom, resW_librom);

    CR->multPlus(resW_librom, dyW_dt_librom, 1.0);
    BR->multPlus(resW_librom, yR_librom, -1.0);
}

void RomOperator::Mult(const Vector &dy_dt, Vector &res) const
{
    if (hyperreduce)
    {
        Mult_Hyperreduced(dy_dt, res);
    }
    else
        Mult_FullOrder(dy_dt, res);
}

void RomOperator::ImplicitSolve(const double dt, const Vector &y, Vector &dy_dt)
{
    y0 = y;

    current_dt = dt;
    if (!eqp)
    {
        fomSp->SetTime(GetTime());
        fomSp->current_dt = dt;
    }

    if (!hyperreduce || sourceFOM)
    {
        fom->SetTime(GetTime());
        fom->current_dt = dt;
    }

    // Set the initial guess for dp_dt, to be used by newton_solver.
    //dp_dt = 0.0;
    dy_dt = dydt_prev;

    Vector zero; // empty vector is interpreted as zero r.h.s. by NewtonSolver
    newton_solver.Mult(zero, dy_dt);

    // MFEM_VERIFY(newton_solver.GetConverged(), "Newton solver did not converge.");
    if (newton_solver.GetConverged())
        dydt_prev = dy_dt;
    else
    {
        dy_dt = 0.0;  // Zero update in SDIRK Step() function.
        //newtonFailure = true;
        MFEM_VERIFY(false, "ROM Newton convergence failure!");
    }
}

// Debugging tool for checking Jacobian
void RomOperator::PrintFDJacobian(const Vector &p) const
{
    const int N = p.Size();
    Vector pp(N);
    Vector r(N);
    Vector r0(N);

    const double d = 1.0e-8;

    DenseMatrix JFD(N);

    Mult(p, r0);

    for (int j=0; j<N; ++j)
    {
        pp = p;
        pp[j] += d;

        Mult(pp, r);

        r -= r0;
        r /= d;

        for (int i=0; i<N; ++i)
            JFD(i,j) = r[i];
    }

    JFD.Print(cout);
}

Operator &RomOperator::GetGradient(const Vector &p) const
{
    // The Jacobian with respect to [dyR_dt, dyW_dt], with [yR, yW] = [yR0, yW0] + dt * [dyR_dt, dyW_dt], is
    // [ dt V_{R,s}^{-1} M(a'(Pst V_W yW)) Pst V_R  dt BR^T ]
    // [                 -dt BR                        CR   ]

    // Compute JR = V_{R,s}^{-1} M(a'(Pst V_W yW)) Pst V_R, assuming M(a'(Pst V_W yW)) is already stored in fomSp->Mprimemat,
    // which is computed in fomSp->SetParameters, which was called by RomOperator::Mult, which was called by newton_solver
    // before this call to GetGradient. Note that V_R restricted to the sample matrix is already stored in Bsp.

    CAROM::Vector r(nldim, false);
    CAROM::Vector c(rrdim, false);
    CAROM::Vector z(std::max(nsamp_R, 1), false);

    for (int i=0; i<rrdim; ++i)
    {
        if (eqp)
        {
            // Compute the i-th column of V_R^T M(a'(V_W yW)) V_R, using EQP.

            // Note that a_plus_aprime_coeff is already set from the lifted V_W yW variable, in Mult().
            Vector resEQP;
            CAROM::Vector e_i(rrdim, false);
            e_i = 0.0;
            e_i(i) = 1.0;

            if (fastIntegration)
                VectorFEMassIntegrator_ComputeReducedEQP_Fast(&(fom->fespace_R), eqp_qp,
                        ir_eqp, &a_plus_aprime_coeff,
                        e_i, eqp_coef, resEQP);
            else
                VectorFEMassIntegrator_ComputeReducedEQP(&(fom->fespace_R), eqp_rw,
                        eqp_qp, ir_eqp,
                        &a_plus_aprime_coeff, V_R,
                        e_i, rank, resEQP);

            Vector recv(resEQP);
            MPI_Allreduce(resEQP.GetData(), recv.GetData(), resEQP.Size(), MPI_DOUBLE,
                          MPI_SUM, MPI_COMM_WORLD);
            resEQP = recv;

            // NOTE: in the hyperreduction case, the residual is of dimension
            // nldim, which is the dimension of the ROM space for the nonlinear term.
            // In the EQP case, there is no use of a ROM space for the nonlinear term.
            // Instead, the FOM computation of the nonlinear term is approximated
            // by the reduced quadrature rule in the FOM space. Therefore, the
            // residual here is of dimension rrdim.

            MFEM_VERIFY(resEQP.Size() == rrdim, "");

            for (int j=0; j<rrdim; ++j)
                c(j) = current_dt * resEQP[j];
        }
        else if (hyperreduce)
        {
            // Compute the i-th column of M(a'(Pst V_W yW)) Pst V_R.
            for (int j=0; j<psp_R->Size(); ++j)
                (*psp_R)[j] = (*BRsp)(j,i);

            fomSp->Mprimemat.Mult(*psp_R, zR);

            smm->GetSampledValues("V", zR, z);

            // Note that it would be better to just store VTU_R * Vsinv, but these are small matrices.

            if (oversampling)
            {
                Vsinv->transposeMult(z, r);
            }
            else
            {
                Vsinv->mult(z, r);
            }

            VTU_R.mult(r, c);
        }
        else
        {
            // Compute the i-th column of V_R^T M(a'(V_W yW)) V_R.
            for (int j=0; j<pfom_R->Size(); ++j)
                (*pfom_R)[j] = V_R(j,i);

            fom->Mprimemat.Mult(*pfom_R, zfomR);
            V_R.transposeMult(*zfomR_librom, c);  // V_R^T M(a'(V_W yW)) V_R(:,i)
        }

        // This already includes a factor of current_dt, from Mprimemat.
        for (int j=0; j<rrdim; ++j)
            J(j, i) = c(j);

        for (int j=0; j<rwdim; ++j)
        {
            J(rrdim + j, i) = -current_dt * (*BR)(j,i);
            J(i, rrdim + j) = current_dt * (*BR)(j,i);
        }
    }

    for (int i=0; i<rwdim; ++i)
    {
        for (int j=0; j<rwdim; ++j)
        {
            J(rrdim + j, rrdim + i) = (*CR)(j,i);
        }
    }

    // TODO: define Jacobian block-wise rather than entry-wise?
    /*
    gradient->SetBlock(0, 0, JR, current_dt);
    gradient->SetBlock(0, 1, BRT, current_dt);
    gradient->SetBlock(1, 0, BR, -current_dt);
    gradient->SetBlock(1, 1, CR);
    */

    // PrintFDJacobian(p);

    return J;
}

double InitialTemperature(const Vector &x)
{
    if (problem == INIT_STEP)
    {
        if (0.5 - step_half < x[0] && x[0] < 0.5 + step_half && 0.5 - step_half < x[1]
                && x[1] < 0.5 + step_half)
            return 1.0;
        else
            return 0.0;
    }
    else
        return 0.0;
}

double ExactSolution(const Vector &x, const double t)
{
    const double pi = acos(-1.0);
    const double pi2 = 2.0 * acos(-1.0);
    return sin(4.0 * pi * t) * sin(pi2 * x[0]) * sin(pi2 * x[1]);
}

double SourceFunction_linear(const Vector &x, const double t)
{
    // dp/dt + div(v) = f, grad p = -a(p) v
    // p(x,y) = sin(2 pi x) sin(2 pi y) sin(4 pi t)
    // a(p) = 1
    // Set cx = cos(2 pi x), sy = sin(2 pi y), etc. Then v = -2 pi [cx sy st, sx cy st]
    // div(v) = 8 pi^2 sx sy st

    // dp/dt + div(v) = 4 pi sin(2 pi x) sin(2 pi y) cos(4 pi t) + 8 pi^2 sx sy st

    //return 0.0;

    const double pi = acos(-1.0);
    const double pi2 = 2.0 * pi;

    const double sx = sin(pi2 * x[0]);
    const double sy = sin(pi2 * x[1]);

    const double st = sin(4.0 * pi * t);
    const double ct = cos(4.0 * pi * t);

    return (4.0 * pi * ct * sx * sy) + (st * 8.0 * pi * pi * sx * sy);
}

// a(p) = c + p, where c = diffusion_c
double SourceFunction_cpu(const Vector &x, const double t)
{
    // dp/dt + div(v) = f, grad p = -a(p) v
    // p(x,y) = sin(2 pi x) sin(2 pi y) sin(4 pi t)
    // a(p) = c + sin(2 pi x) sin(2 pi y) sin(4 pi t)
    // Set cx = cos(2 pi x), sy = sin(2 pi y), etc. Then v = -2 pi st/(2+sx sy st) * [cx sy, sx cy] = -2 pi st/a * [cx sy, sx cy]

    // div(v) = 4 pi^2 cx^2 sy^2 st^2 / a^2 + 4 pi^2 st / a * sx sy         (dv_x/dx)
    //            + 4 pi^2 sx^2 cy^2 st^2 / a^2 + 4 pi^2 st / a * sx sy     (dv_y/dy)
    //        = 4 pi^2 st / a * [(cx sy)^2 st / a + 2 sx sy + (sx cy)^2 st / a]

    // dp/dt + div(v) = 4 pi sx sy ct + 4 pi^2 st / a * [(cx sy)^2 st / a + 2 sx sy + (sx cy)^2 st / a]

    //return 0.0;

    const double pi = acos(-1.0);
    const double pi2 = 2.0 * acos(-1.0);

    const double cx = cos(pi2 * x[0]);
    const double cy = cos(pi2 * x[1]);

    const double sx = sin(pi2 * x[0]);
    const double sy = sin(pi2 * x[1]);

    const double st = sin(4.0 * pi * t);
    const double ct = cos(4.0 * pi * t);

    const double a = diffusion_c + (sx * sy * st);

    return (4.0 * pi * ct * sx * sy) + (st * 4.0 * pi * pi * ((cx*sy*cx*sy*st/a) +
                                        (2.0*sx*sy) + (sx*cy*sx*cy*st/a)) / a);
}

double SourceFunction(const Vector &x, const double t)
{
    if (nonlinear_problem)
    {
        if (problem == INIT_STEP)
            return 0.0;
        else
            return SourceFunction_cpu(x, t);
    }
    else
        return SourceFunction_linear(x, t);
}

double NonlinearCoefficient(const double p)
{
    if (nonlinear_problem)
        return diffusion_c + p;
    else
        return 1.0;
}

double NonlinearCoefficientDerivative(const double p)
{
    if (nonlinear_problem)
        return 1.0;
    else
        return 0.0;
}<|MERGE_RESOLUTION|>--- conflicted
+++ resolved
@@ -90,8 +90,6 @@
 #include "hyperreduction/S_OPT.h"
 #include "mfem/SampleMesh.hpp"
 
-<<<<<<< HEAD
-=======
 using namespace mfem;
 using namespace std;
 
@@ -103,7 +101,6 @@
 
 #include "mixed_nonlinear_diffusion_eqp.hpp"
 
->>>>>>> 5cd99cf0
 typedef enum {ANALYTIC, INIT_STEP} PROBLEM;
 
 typedef enum {RSPACE, WSPACE} FESPACE;
