--- conflicted
+++ resolved
@@ -946,12 +946,8 @@
         if (potential_well_switch == 0 || potential_well_switch == 1)
         {
             // add well with first center
-<<<<<<< HEAD
-            center(0) = (23 * bb_min[0] + 13 * bb_max[0]) / 36 - h_max * pseudo_time;
-=======
             center(0) = (23 * bb_min[0] + 13 * bb_max[0]) / 36 -
                         0.5 * h_max * pseudo_time * (bb_min[0] + bb_max[0]);
->>>>>>> 6218f386
             d_sq = x.DistanceSquaredTo(center);
             radius_sq = pow(0.28 * L, 2.0);
             rho += -28.9 * std::exp(-d_sq / (2 * radius_sq));
@@ -961,12 +957,8 @@
         if (potential_well_switch == 0 || potential_well_switch == 2)
         {
             // add well with second center
-<<<<<<< HEAD
-            center(0) = (13 * bb_min[0] + 23 * bb_max[0]) / 36 + h_max * pseudo_time;
-=======
             center(0) = (13 * bb_min[0] + 23 * bb_max[0]) / 36 +
                         0.5 * h_max * pseudo_time * (bb_min[0] + bb_max[0]);
->>>>>>> 6218f386
             d_sq = x.DistanceSquaredTo(center);
             radius_sq = pow(0.28 * L, 2.0);
             rho += -28.9 * std::exp(-d_sq / (2 * radius_sq));
@@ -978,10 +970,7 @@
         L = (bb_max[0] - bb_min[0]) / 18.0;
         for (int i = 1; i < x.Size(); i++)
             center(i) = (bb_min[i] + bb_max[i]) / 2;
-<<<<<<< HEAD
-=======
-
->>>>>>> 6218f386
+
         // coefficients for H
         double rloc = 0.4;
         double c1 = -14.081155;
@@ -994,12 +983,8 @@
         if (potential_well_switch == 0 || potential_well_switch == 1)
         {
             // add well with first center
-<<<<<<< HEAD
             center(0) = (23 * bb_min[0] + 13 * bb_max[0]) / 36 -
                         h_max * pseudo_time * (bb_min[0] + bb_max[0]) / 2;
-=======
-            center(0) = (23 * bb_min[0] + 13 * bb_max[0]) / 36 - pseudo_time * h_max;
->>>>>>> 6218f386
             d_sq = x.DistanceSquaredTo(center);
             alpha = d_sq / pow(L * rloc, 2.0);
             rho += exp(-0.5 * alpha) * (c1 + c2 * alpha + c3 * alpha * alpha + c4 * alpha *
@@ -1016,12 +1001,8 @@
         if (potential_well_switch == 0 || potential_well_switch == 2)
         {
             // add well with second center
-<<<<<<< HEAD
             center(0) = (13 * bb_min[0] + 23 * bb_max[0]) / 36 +
                         h_max * pseudo_time * (bb_min[0] + bb_max[0]) / 2;
-=======
-            center(0) = (13 * bb_min[0] + 23 * bb_max[0]) / 36 + pseudo_time * h_max;
->>>>>>> 6218f386
             d_sq = x.DistanceSquaredTo(center);
             alpha = d_sq / pow(L * rloc, 2.0);
             rho += exp(-0.5 * alpha) * (c1 + c2 * alpha + c3 * alpha * alpha + c4 * alpha *
