--- conflicted
+++ resolved
@@ -69,11 +69,7 @@
     const char *var_name = "sol";
     bool offline = false;
     bool online = false;
-<<<<<<< HEAD
     double pdmd_closest_rbf_val = 0.9;
-=======
-    double pdmd_epsilon = 500.0;
->>>>>>> 5896969b
     bool predict = false;
     const char *basename = "";
     bool save_csv = false;
