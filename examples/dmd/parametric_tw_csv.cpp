--- conflicted
+++ resolved
@@ -839,11 +839,8 @@
                                                   numWindows);
     } // escape if-statement of offline
 
-<<<<<<< HEAD
     CAROM::Vector curr_par(dpar, false);
 
-=======
->>>>>>> 57fcbf2d
     if (online)
     {
         par_dir_list.clear();
@@ -877,7 +874,6 @@
 
             CAROM_VERIFY(dpar == par_info.size() - 1);
 
-            CAROM::Vector* curr_par = new CAROM::Vector(dpar, false);
             string par_dir = par_info[0];
             par_dir_list.push_back(par_dir);
             if (myid == 0)
@@ -913,12 +909,8 @@
 
             for (int par_order = 0; par_order < dpar; ++par_order)
             {
-<<<<<<< HEAD
                 curr_par(par_order) = stod(par_info[par_order+1]);
-=======
-                curr_par->item(par_order) = stod(par_info[par_order+1]);
-                cout << "curr_par[" << par_order << "] = " << curr_par->item(par_order) << endl;
->>>>>>> 57fcbf2d
+                cout << "curr_par[" << par_order << "] = " << curr_par(par_order) << endl;
             }
 
             vector<double> tvec(num_snap_orig);
@@ -1045,8 +1037,6 @@
                 }
 
             } // escape for-loop over window
-
-            delete curr_par;
             db->close();
         } // escape for-loop over idx_dataset
         dmd_preprocess_timer.Stop();
@@ -1294,14 +1284,6 @@
     }
 
     delete[] sample;
-<<<<<<< HEAD
-=======
-    for (CAROM::Vector* v : par_vectors)
-    {
-        delete v;
-    }
-
->>>>>>> 57fcbf2d
     for (int idx_dataset = 0; idx_dataset < npar; ++idx_dataset)
     {
         for (int window = 0; window < numWindows; ++window)
